--- conflicted
+++ resolved
@@ -1,23 +1,19 @@
-<<<<<<< HEAD
 # NetBox v2.7 Release Notes
 
-## v2.7.9 (FUTURE)
-=======
-# v2.7.10 (FUTURE)
-
-## Enhancements
+## v2.7.10 (FUTURE)
+
+### Enhancements
 
 * [#4323](https://github.com/netbox-community/netbox/issues/4323) - Add bulk edit view for power panels
 * [#4324](https://github.com/netbox-community/netbox/issues/4324) - Add CSV import view for services
 
-## Bug Fixes
+### Bug Fixes
 
 * [#4326](https://github.com/netbox-community/netbox/issues/4326) - Exclude Python modules without Script classes from scripts list
 
 ---
 
-# v2.7.9 (2020-03-06)
->>>>>>> f9073a2f
+## v2.7.9 (2020-03-06)
 
 **Note:** This release will deploy a Python virtual environment on upgrade in the `venv/` directory. This will require modifying the paths to your Python and gunicorn executables in the systemd service files. For more detail, please see the [upgrade instructions](https://netbox.readthedocs.io/en/stable/installation/upgrading/).
 
