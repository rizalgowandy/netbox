--- conflicted
+++ resolved
@@ -1,13 +1,3 @@
-<<<<<<< HEAD
-v2.5.8 (FUTURE)
-
-## Bug Fixes
-
-* [#2705](https://github.com/digitalocean/netbox/issues/2705) - Fix endpoint grouping in API docs
-* [#2923](https://github.com/digitalocean/netbox/issues/2923) - Provider filter form's site field should be blank by default
-* [#2938](https://github.com/digitalocean/netbox/issues/2938) - Enforce deterministic ordering of device components returned by API
-* [#2939](https://github.com/digitalocean/netbox/issues/2939) - Exclude circuit terminations from API interface connections endpoint
-=======
 v2.6.0 (FUTURE)
 
 ## Changes
@@ -32,7 +22,17 @@
 * [#2643](https://github.com/digitalocean/netbox/issues/2643) - Add `description` field to console/power components and device bays
 * [#2791](https://github.com/digitalocean/netbox/issues/2791) - Add a comment field for tags
 * [#2926](https://github.com/digitalocean/netbox/issues/2926) - Add changelog to the Tag model
->>>>>>> 231a5aa9
+
+---
+
+v2.5.8 (FUTURE)
+
+## Bug Fixes
+
+* [#2705](https://github.com/digitalocean/netbox/issues/2705) - Fix endpoint grouping in API docs
+* [#2923](https://github.com/digitalocean/netbox/issues/2923) - Provider filter form's site field should be blank by default
+* [#2938](https://github.com/digitalocean/netbox/issues/2938) - Enforce deterministic ordering of device components returned by API
+* [#2939](https://github.com/digitalocean/netbox/issues/2939) - Exclude circuit terminations from API interface connections endpoint
 
 ---
 
