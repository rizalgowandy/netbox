--- conflicted
+++ resolved
@@ -731,12 +731,8 @@
     )
     termination_a = serializers.SerializerMethodField(read_only=True)
     termination_b = serializers.SerializerMethodField(read_only=True)
-<<<<<<< HEAD
     status = ChoiceField(choices=LinkStatusChoices, required=False)
-=======
-    status = ChoiceField(choices=CableStatusChoices, required=False)
     tenant = NestedTenantSerializer(required=False, allow_null=True)
->>>>>>> 001ab1d0
     length_unit = ChoiceField(choices=CableLengthUnitChoices, allow_blank=True, required=False)
 
     class Meta:
