from typing import List

import strawberry
import strawberry_django

from .types import *


@strawberry.type(name="Query")
class DCIMQuery:
    cable: CableType = strawberry_django.field()
    cable_list: List[CableType] = strawberry_django.field()

    console_port: ConsolePortType = strawberry_django.field()
    console_port_list: List[ConsolePortType] = strawberry_django.field()

    console_port_template: ConsolePortTemplateType = strawberry_django.field()
    console_port_template_list: List[ConsolePortTemplateType] = strawberry_django.field()

    console_server_port: ConsoleServerPortType = strawberry_django.field()
    console_server_port_list: List[ConsoleServerPortType] = strawberry_django.field()

    console_server_port_template: ConsoleServerPortTemplateType = strawberry_django.field()
    console_server_port_template_list: List[ConsoleServerPortTemplateType] = strawberry_django.field()

    device: DeviceType = strawberry_django.field()
    device_list: List[DeviceType] = strawberry_django.field()

    device_bay: DeviceBayType = strawberry_django.field()
    device_bay_list: List[DeviceBayType] = strawberry_django.field()

    device_bay_template: DeviceBayTemplateType = strawberry_django.field()
    device_bay_template_list: List[DeviceBayTemplateType] = strawberry_django.field()

    device_role: DeviceRoleType = strawberry_django.field()
    device_role_list: List[DeviceRoleType] = strawberry_django.field()

    device_type: DeviceTypeType = strawberry_django.field()
    device_type_list: List[DeviceTypeType] = strawberry_django.field()

    front_port: FrontPortType = strawberry_django.field()
    front_port_list: List[FrontPortType] = strawberry_django.field()

    front_port_template: FrontPortTemplateType = strawberry_django.field()
    front_port_template_list: List[FrontPortTemplateType] = strawberry_django.field()

    interface: InterfaceType = strawberry_django.field()
    interface_list: List[InterfaceType] = strawberry_django.field()

    interface_template: InterfaceTemplateType = strawberry_django.field()
    interface_template_list: List[InterfaceTemplateType] = strawberry_django.field()

    inventory_item: InventoryItemType = strawberry_django.field()
    inventory_item_list: List[InventoryItemType] = strawberry_django.field()

    inventory_item_role: InventoryItemRoleType = strawberry_django.field()
    inventory_item_role_list: List[InventoryItemRoleType] = strawberry_django.field()

    inventory_item_template: InventoryItemTemplateType = strawberry_django.field()
    inventory_item_template_list: List[InventoryItemTemplateType] = strawberry_django.field()

    location: LocationType = strawberry_django.field()
    location_list: List[LocationType] = strawberry_django.field()

    manufacturer: ManufacturerType = strawberry_django.field()
    manufacturer_list: List[ManufacturerType] = strawberry_django.field()

    module: ModuleType = strawberry_django.field()
    module_list: List[ModuleType] = strawberry_django.field()

    module_bay: ModuleBayType = strawberry_django.field()
    module_bay_list: List[ModuleBayType] = strawberry_django.field()

    module_bay_template: ModuleBayTemplateType = strawberry_django.field()
    module_bay_template_list: List[ModuleBayTemplateType] = strawberry_django.field()

    module_type: ModuleTypeType = strawberry_django.field()
    module_type_list: List[ModuleTypeType] = strawberry_django.field()

    platform: PlatformType = strawberry_django.field()
    platform_list: List[PlatformType] = strawberry_django.field()

    power_feed: PowerFeedType = strawberry_django.field()
    power_feed_list: List[PowerFeedType] = strawberry_django.field()

    power_outlet: PowerOutletType = strawberry_django.field()
    power_outlet_list: List[PowerOutletType] = strawberry_django.field()

    power_outlet_template: PowerOutletTemplateType = strawberry_django.field()
    power_outlet_template_list: List[PowerOutletTemplateType] = strawberry_django.field()

    power_panel: PowerPanelType = strawberry_django.field()
    power_panel_list: List[PowerPanelType] = strawberry_django.field()

    power_port: PowerPortType = strawberry_django.field()
    power_port_list: List[PowerPortType] = strawberry_django.field()

    power_port_template: PowerPortTemplateType = strawberry_django.field()
    power_port_template_list: List[PowerPortTemplateType] = strawberry_django.field()

<<<<<<< HEAD
    @strawberry.field
    def rack_type(self, id: int) -> RackTypeType:
        return models.RackType.objects.get(id=id)
    rack_type_list: List[RackTypeType] = strawberry_django.field()

    @strawberry.field
    def rack(self, id: int) -> RackType:
        return models.Rack.objects.get(id=id)
=======
    rack: RackType = strawberry_django.field()
>>>>>>> 31f167d0
    rack_list: List[RackType] = strawberry_django.field()

    rack_reservation: RackReservationType = strawberry_django.field()
    rack_reservation_list: List[RackReservationType] = strawberry_django.field()

    rack_role: RackRoleType = strawberry_django.field()
    rack_role_list: List[RackRoleType] = strawberry_django.field()

    rear_port: RearPortType = strawberry_django.field()
    rear_port_list: List[RearPortType] = strawberry_django.field()

    rear_port_template: RearPortTemplateType = strawberry_django.field()
    rear_port_template_list: List[RearPortTemplateType] = strawberry_django.field()

    region: RegionType = strawberry_django.field()
    region_list: List[RegionType] = strawberry_django.field()

    site: SiteType = strawberry_django.field()
    site_list: List[SiteType] = strawberry_django.field()

    site_group: SiteGroupType = strawberry_django.field()
    site_group_list: List[SiteGroupType] = strawberry_django.field()

    virtual_chassis: VirtualChassisType = strawberry_django.field()
    virtual_chassis_list: List[VirtualChassisType] = strawberry_django.field()

    virtual_device_context: VirtualDeviceContextType = strawberry_django.field()
    virtual_device_context_list: List[VirtualDeviceContextType] = strawberry_django.field()<|MERGE_RESOLUTION|>--- conflicted
+++ resolved
@@ -98,18 +98,10 @@
     power_port_template: PowerPortTemplateType = strawberry_django.field()
     power_port_template_list: List[PowerPortTemplateType] = strawberry_django.field()
 
-<<<<<<< HEAD
-    @strawberry.field
-    def rack_type(self, id: int) -> RackTypeType:
-        return models.RackType.objects.get(id=id)
+    rack_type: RackTypeType = strawberry_django.field()
     rack_type_list: List[RackTypeType] = strawberry_django.field()
 
-    @strawberry.field
-    def rack(self, id: int) -> RackType:
-        return models.Rack.objects.get(id=id)
-=======
     rack: RackType = strawberry_django.field()
->>>>>>> 31f167d0
     rack_list: List[RackType] = strawberry_django.field()
 
     rack_reservation: RackReservationType = strawberry_django.field()
