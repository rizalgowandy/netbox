--- conflicted
+++ resolved
@@ -291,12 +291,8 @@
 # Racks
 #
 
-<<<<<<< HEAD
+@extras_features('export_templates')
 class RackGroup(MPTTModel, ChangeLoggedModel):
-=======
-@extras_features('export_templates')
-class RackGroup(ChangeLoggedModel):
->>>>>>> 9466802a
     """
     Racks can be grouped as subsets within a Site. The scope of a group will depend on how Sites are defined. For
     example, if a Site spans a corporate campus, a RackGroup might be defined to represent each building within that
