--- conflicted
+++ resolved
@@ -26,14 +26,10 @@
         url_params={'power_panel_id': 'pk'},
         verbose_name='Feeds'
     )
-<<<<<<< HEAD
-    tags = columns.TagColumn(
-=======
     contacts = tables.ManyToManyColumn(
         linkify_item=True
     )
-    tags = TagColumn(
->>>>>>> 9a0bb14e
+    tags = columns.TagColumn(
         url_name='dcim:powerpanel_list'
     )
 
