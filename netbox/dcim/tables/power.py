--- conflicted
+++ resolved
@@ -1,5 +1,4 @@
 import django_tables2 as tables
-from django_tables2.utils import Accessor
 
 from dcim.models import PowerFeed, PowerPanel
 from utilities.tables import BaseTable, ChoiceFieldColumn, LinkedCountColumn, TagColumn, ToggleColumn
@@ -67,11 +66,8 @@
         model = PowerFeed
         fields = (
             'pk', 'name', 'power_panel', 'rack', 'status', 'type', 'supply', 'voltage', 'amperage', 'phase',
-<<<<<<< HEAD
-            'max_utilization', 'mark_connected', 'cable', 'cable_peer', 'connection', 'available_power', 'tags',
-=======
-            'max_utilization', 'cable', 'cable_color', 'cable_peer', 'connection', 'available_power', 'tags',
->>>>>>> 7bd853e8
+            'max_utilization', 'mark_connected', 'cable', 'cable_color', 'cable_peer', 'connection', 'available_power',
+            'tags',
         )
         default_columns = (
             'pk', 'name', 'power_panel', 'rack', 'status', 'type', 'supply', 'voltage', 'amperage', 'phase', 'cable',
