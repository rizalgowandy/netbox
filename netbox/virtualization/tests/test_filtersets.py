from django.test import TestCase

from dcim.models import DeviceRole, Platform, Region, Site, SiteGroup
from ipam.models import IPAddress, VRF
from tenancy.models import Tenant, TenantGroup
from utilities.testing import ChangeLoggedFilterSetTests
from virtualization.choices import *
from virtualization.filtersets import *
from virtualization.models import Cluster, ClusterGroup, ClusterType, VirtualMachine, VMInterface


class ClusterTypeTestCase(TestCase, ChangeLoggedFilterSetTests):
    queryset = ClusterType.objects.all()
    filterset = ClusterTypeFilterSet

    @classmethod
    def setUpTestData(cls):

        cluster_types = (
            ClusterType(name='Cluster Type 1', slug='cluster-type-1', description='A'),
            ClusterType(name='Cluster Type 2', slug='cluster-type-2', description='B'),
            ClusterType(name='Cluster Type 3', slug='cluster-type-3', description='C'),
        )
        ClusterType.objects.bulk_create(cluster_types)

    def test_name(self):
        params = {'name': ['Cluster Type 1', 'Cluster Type 2']}
        self.assertEqual(self.filterset(params, self.queryset).qs.count(), 2)

    def test_slug(self):
        params = {'slug': ['cluster-type-1', 'cluster-type-2']}
        self.assertEqual(self.filterset(params, self.queryset).qs.count(), 2)

    def test_description(self):
        params = {'description': ['A', 'B']}
        self.assertEqual(self.filterset(params, self.queryset).qs.count(), 2)


class ClusterGroupTestCase(TestCase, ChangeLoggedFilterSetTests):
    queryset = ClusterGroup.objects.all()
    filterset = ClusterGroupFilterSet

    @classmethod
    def setUpTestData(cls):

        cluster_groups = (
            ClusterGroup(name='Cluster Group 1', slug='cluster-group-1', description='A'),
            ClusterGroup(name='Cluster Group 2', slug='cluster-group-2', description='B'),
            ClusterGroup(name='Cluster Group 3', slug='cluster-group-3', description='C'),
        )
        ClusterGroup.objects.bulk_create(cluster_groups)

    def test_name(self):
        params = {'name': ['Cluster Group 1', 'Cluster Group 2']}
        self.assertEqual(self.filterset(params, self.queryset).qs.count(), 2)

    def test_slug(self):
        params = {'slug': ['cluster-group-1', 'cluster-group-2']}
        self.assertEqual(self.filterset(params, self.queryset).qs.count(), 2)

    def test_description(self):
        params = {'description': ['A', 'B']}
        self.assertEqual(self.filterset(params, self.queryset).qs.count(), 2)


class ClusterTestCase(TestCase, ChangeLoggedFilterSetTests):
    queryset = Cluster.objects.all()
    filterset = ClusterFilterSet

    @classmethod
    def setUpTestData(cls):

        cluster_types = (
            ClusterType(name='Cluster Type 1', slug='cluster-type-1'),
            ClusterType(name='Cluster Type 2', slug='cluster-type-2'),
            ClusterType(name='Cluster Type 3', slug='cluster-type-3'),
        )
        ClusterType.objects.bulk_create(cluster_types)

        cluster_groups = (
            ClusterGroup(name='Cluster Group 1', slug='cluster-group-1'),
            ClusterGroup(name='Cluster Group 2', slug='cluster-group-2'),
            ClusterGroup(name='Cluster Group 3', slug='cluster-group-3'),
        )
        ClusterGroup.objects.bulk_create(cluster_groups)

        regions = (
            Region(name='Test Region 1', slug='test-region-1'),
            Region(name='Test Region 2', slug='test-region-2'),
            Region(name='Test Region 3', slug='test-region-3'),
        )
        for r in regions:
            r.save()

        site_groups = (
            SiteGroup(name='Site Group 1', slug='site-group-1'),
            SiteGroup(name='Site Group 2', slug='site-group-2'),
            SiteGroup(name='Site Group 3', slug='site-group-3'),
        )
        for site_group in site_groups:
            site_group.save()

        sites = (
            Site(name='Test Site 1', slug='test-site-1', region=regions[0], group=site_groups[0]),
            Site(name='Test Site 2', slug='test-site-2', region=regions[1], group=site_groups[1]),
            Site(name='Test Site 3', slug='test-site-3', region=regions[2], group=site_groups[2]),
        )
        Site.objects.bulk_create(sites)

        tenant_groups = (
            TenantGroup(name='Tenant group 1', slug='tenant-group-1'),
            TenantGroup(name='Tenant group 2', slug='tenant-group-2'),
            TenantGroup(name='Tenant group 3', slug='tenant-group-3'),
        )
        for tenantgroup in tenant_groups:
            tenantgroup.save()

        tenants = (
            Tenant(name='Tenant 1', slug='tenant-1', group=tenant_groups[0]),
            Tenant(name='Tenant 2', slug='tenant-2', group=tenant_groups[1]),
            Tenant(name='Tenant 3', slug='tenant-3', group=tenant_groups[2]),
        )
        Tenant.objects.bulk_create(tenants)

        clusters = (
            Cluster(name='Cluster 1', type=cluster_types[0], group=cluster_groups[0], site=sites[0], tenant=tenants[0]),
            Cluster(name='Cluster 2', type=cluster_types[1], group=cluster_groups[1], site=sites[1], tenant=tenants[1]),
            Cluster(name='Cluster 3', type=cluster_types[2], group=cluster_groups[2], site=sites[2], tenant=tenants[2]),
        )
        Cluster.objects.bulk_create(clusters)

    def test_name(self):
        params = {'name': ['Cluster 1', 'Cluster 2']}
        self.assertEqual(self.filterset(params, self.queryset).qs.count(), 2)

    def test_region(self):
        regions = Region.objects.all()[:2]
        params = {'region_id': [regions[0].pk, regions[1].pk]}
        self.assertEqual(self.filterset(params, self.queryset).qs.count(), 2)
        params = {'region': [regions[0].slug, regions[1].slug]}
        self.assertEqual(self.filterset(params, self.queryset).qs.count(), 2)

    def test_site_group(self):
        site_groups = SiteGroup.objects.all()[:2]
        params = {'site_group_id': [site_groups[0].pk, site_groups[1].pk]}
        self.assertEqual(self.filterset(params, self.queryset).qs.count(), 2)
        params = {'site_group': [site_groups[0].slug, site_groups[1].slug]}
        self.assertEqual(self.filterset(params, self.queryset).qs.count(), 2)

    def test_site(self):
        sites = Site.objects.all()[:2]
        params = {'site_id': [sites[0].pk, sites[1].pk]}
        self.assertEqual(self.filterset(params, self.queryset).qs.count(), 2)
        params = {'site': [sites[0].slug, sites[1].slug]}
        self.assertEqual(self.filterset(params, self.queryset).qs.count(), 2)

    def test_group(self):
        groups = ClusterGroup.objects.all()[:2]
        params = {'group_id': [groups[0].pk, groups[1].pk]}
        self.assertEqual(self.filterset(params, self.queryset).qs.count(), 2)
        params = {'group': [groups[0].slug, groups[1].slug]}
        self.assertEqual(self.filterset(params, self.queryset).qs.count(), 2)

    def test_type(self):
        types = ClusterType.objects.all()[:2]
        params = {'type_id': [types[0].pk, types[1].pk]}
        self.assertEqual(self.filterset(params, self.queryset).qs.count(), 2)
        params = {'type': [types[0].slug, types[1].slug]}
        self.assertEqual(self.filterset(params, self.queryset).qs.count(), 2)

    def test_tenant(self):
        tenants = Tenant.objects.all()[:2]
        params = {'tenant_id': [tenants[0].pk, tenants[1].pk]}
        self.assertEqual(self.filterset(params, self.queryset).qs.count(), 2)
        params = {'tenant': [tenants[0].slug, tenants[1].slug]}
        self.assertEqual(self.filterset(params, self.queryset).qs.count(), 2)

    def test_tenant_group(self):
        tenant_groups = TenantGroup.objects.all()[:2]
        params = {'tenant_group_id': [tenant_groups[0].pk, tenant_groups[1].pk]}
        self.assertEqual(self.filterset(params, self.queryset).qs.count(), 2)
        params = {'tenant_group': [tenant_groups[0].slug, tenant_groups[1].slug]}
        self.assertEqual(self.filterset(params, self.queryset).qs.count(), 2)


class VirtualMachineTestCase(TestCase, ChangeLoggedFilterSetTests):
    queryset = VirtualMachine.objects.all()
    filterset = VirtualMachineFilterSet

    @classmethod
    def setUpTestData(cls):

        cluster_types = (
            ClusterType(name='Cluster Type 1', slug='cluster-type-1'),
            ClusterType(name='Cluster Type 2', slug='cluster-type-2'),
            ClusterType(name='Cluster Type 3', slug='cluster-type-3'),
        )
        ClusterType.objects.bulk_create(cluster_types)

        cluster_groups = (
            ClusterGroup(name='Cluster Group 1', slug='cluster-group-1'),
            ClusterGroup(name='Cluster Group 2', slug='cluster-group-2'),
            ClusterGroup(name='Cluster Group 3', slug='cluster-group-3'),
        )
        ClusterGroup.objects.bulk_create(cluster_groups)

        regions = (
            Region(name='Test Region 1', slug='test-region-1'),
            Region(name='Test Region 2', slug='test-region-2'),
            Region(name='Test Region 3', slug='test-region-3'),
        )
        for r in regions:
            r.save()

        site_groups = (
            SiteGroup(name='Site Group 1', slug='site-group-1'),
            SiteGroup(name='Site Group 2', slug='site-group-2'),
            SiteGroup(name='Site Group 3', slug='site-group-3'),
        )
        for site_group in site_groups:
            site_group.save()

        sites = (
            Site(name='Test Site 1', slug='test-site-1', region=regions[0], group=site_groups[0]),
            Site(name='Test Site 2', slug='test-site-2', region=regions[1], group=site_groups[1]),
            Site(name='Test Site 3', slug='test-site-3', region=regions[2], group=site_groups[2]),
        )
        Site.objects.bulk_create(sites)

        clusters = (
            Cluster(name='Cluster 1', type=cluster_types[0], group=cluster_groups[0], site=sites[0]),
            Cluster(name='Cluster 2', type=cluster_types[1], group=cluster_groups[1], site=sites[1]),
            Cluster(name='Cluster 3', type=cluster_types[2], group=cluster_groups[2], site=sites[2]),
        )
        Cluster.objects.bulk_create(clusters)

        platforms = (
            Platform(name='Platform 1', slug='platform-1'),
            Platform(name='Platform 2', slug='platform-2'),
            Platform(name='Platform 3', slug='platform-3'),
        )
        Platform.objects.bulk_create(platforms)

        roles = (
            DeviceRole(name='Device Role 1', slug='device-role-1'),
            DeviceRole(name='Device Role 2', slug='device-role-2'),
            DeviceRole(name='Device Role 3', slug='device-role-3'),
        )
        DeviceRole.objects.bulk_create(roles)

        tenant_groups = (
            TenantGroup(name='Tenant group 1', slug='tenant-group-1'),
            TenantGroup(name='Tenant group 2', slug='tenant-group-2'),
            TenantGroup(name='Tenant group 3', slug='tenant-group-3'),
        )
        for tenantgroup in tenant_groups:
            tenantgroup.save()

        tenants = (
            Tenant(name='Tenant 1', slug='tenant-1', group=tenant_groups[0]),
            Tenant(name='Tenant 2', slug='tenant-2', group=tenant_groups[1]),
            Tenant(name='Tenant 3', slug='tenant-3', group=tenant_groups[2]),
        )
        Tenant.objects.bulk_create(tenants)

        vms = (
            VirtualMachine(name='Virtual Machine 1', cluster=clusters[0], platform=platforms[0], role=roles[0], tenant=tenants[0], status=VirtualMachineStatusChoices.STATUS_ACTIVE, vcpus=1, memory=1, disk=1, local_context_data={"foo": 123}),
            VirtualMachine(name='Virtual Machine 2', cluster=clusters[1], platform=platforms[1], role=roles[1], tenant=tenants[1], status=VirtualMachineStatusChoices.STATUS_STAGED, vcpus=2, memory=2, disk=2),
            VirtualMachine(name='Virtual Machine 3', cluster=clusters[2], platform=platforms[2], role=roles[2], tenant=tenants[2], status=VirtualMachineStatusChoices.STATUS_OFFLINE, vcpus=3, memory=3, disk=3),
        )
        VirtualMachine.objects.bulk_create(vms)

        interfaces = (
            VMInterface(virtual_machine=vms[0], name='Interface 1', mac_address='00-00-00-00-00-01'),
            VMInterface(virtual_machine=vms[1], name='Interface 2', mac_address='00-00-00-00-00-02'),
            VMInterface(virtual_machine=vms[2], name='Interface 3', mac_address='00-00-00-00-00-03'),
        )
        VMInterface.objects.bulk_create(interfaces)

        # Assign primary IPs for filtering
        ipaddresses = (
            IPAddress(address='192.0.2.1/24', assigned_object=interfaces[0]),
            IPAddress(address='192.0.2.2/24', assigned_object=interfaces[1]),
        )
        IPAddress.objects.bulk_create(ipaddresses)
        VirtualMachine.objects.filter(pk=vms[0].pk).update(primary_ip4=ipaddresses[0])
        VirtualMachine.objects.filter(pk=vms[1].pk).update(primary_ip4=ipaddresses[1])

    def test_name(self):
        params = {'name': ['Virtual Machine 1', 'Virtual Machine 2']}
        self.assertEqual(self.filterset(params, self.queryset).qs.count(), 2)

    def test_vcpus(self):
        params = {'vcpus': [1, 2]}
        self.assertEqual(self.filterset(params, self.queryset).qs.count(), 2)

    def test_memory(self):
        params = {'memory': [1, 2]}
        self.assertEqual(self.filterset(params, self.queryset).qs.count(), 2)

    def test_disk(self):
        params = {'disk': [1, 2]}
        self.assertEqual(self.filterset(params, self.queryset).qs.count(), 2)

    def test_status(self):
        params = {'status': [VirtualMachineStatusChoices.STATUS_ACTIVE, VirtualMachineStatusChoices.STATUS_STAGED]}
        self.assertEqual(self.filterset(params, self.queryset).qs.count(), 2)

    def test_cluster_group(self):
        groups = ClusterGroup.objects.all()[:2]
        params = {'cluster_group_id': [groups[0].pk, groups[1].pk]}
        self.assertEqual(self.filterset(params, self.queryset).qs.count(), 2)
        params = {'cluster_group': [groups[0].slug, groups[1].slug]}
        self.assertEqual(self.filterset(params, self.queryset).qs.count(), 2)

    def test_cluster_type(self):
        types = ClusterType.objects.all()[:2]
        params = {'cluster_type_id': [types[0].pk, types[1].pk]}
        self.assertEqual(self.filterset(params, self.queryset).qs.count(), 2)
        params = {'cluster_type': [types[0].slug, types[1].slug]}
        self.assertEqual(self.filterset(params, self.queryset).qs.count(), 2)

    def test_cluster(self):
        clusters = Cluster.objects.all()[:2]
        params = {'cluster_id': [clusters[0].pk, clusters[1].pk]}
        self.assertEqual(self.filterset(params, self.queryset).qs.count(), 2)
        params = {'cluster': [clusters[0].name, clusters[1].name]}
        self.assertEqual(self.filterset(params, self.queryset).qs.count(), 2)

    def test_region(self):
        regions = Region.objects.all()[:2]
        params = {'region_id': [regions[0].pk, regions[1].pk]}
        self.assertEqual(self.filterset(params, self.queryset).qs.count(), 2)
        params = {'region': [regions[0].slug, regions[1].slug]}
        self.assertEqual(self.filterset(params, self.queryset).qs.count(), 2)

    def test_site_group(self):
        site_groups = SiteGroup.objects.all()[:2]
        params = {'site_group_id': [site_groups[0].pk, site_groups[1].pk]}
        self.assertEqual(self.filterset(params, self.queryset).qs.count(), 2)
        params = {'site_group': [site_groups[0].slug, site_groups[1].slug]}
        self.assertEqual(self.filterset(params, self.queryset).qs.count(), 2)

    def test_site(self):
        sites = Site.objects.all()[:2]
        params = {'site_id': [sites[0].pk, sites[1].pk]}
        self.assertEqual(self.filterset(params, self.queryset).qs.count(), 2)
        params = {'site': [sites[0].slug, sites[1].slug]}
        self.assertEqual(self.filterset(params, self.queryset).qs.count(), 2)

    def test_role(self):
        roles = DeviceRole.objects.all()[:2]
        params = {'role_id': [roles[0].pk, roles[1].pk]}
        self.assertEqual(self.filterset(params, self.queryset).qs.count(), 2)
        params = {'role': [roles[0].slug, roles[1].slug]}
        self.assertEqual(self.filterset(params, self.queryset).qs.count(), 2)

    def test_platform(self):
        platforms = Platform.objects.all()[:2]
        params = {'platform_id': [platforms[0].pk, platforms[1].pk]}
        self.assertEqual(self.filterset(params, self.queryset).qs.count(), 2)
        params = {'platform': [platforms[0].slug, platforms[1].slug]}
        self.assertEqual(self.filterset(params, self.queryset).qs.count(), 2)

    def test_mac_address(self):
        params = {'mac_address': ['00-00-00-00-00-01', '00-00-00-00-00-02']}
        self.assertEqual(self.filterset(params, self.queryset).qs.count(), 2)

    def test_has_primary_ip(self):
        params = {'has_primary_ip': 'true'}
        self.assertEqual(self.filterset(params, self.queryset).qs.count(), 2)
        params = {'has_primary_ip': 'false'}
        self.assertEqual(self.filterset(params, self.queryset).qs.count(), 1)

    def test_local_context_data(self):
        params = {'local_context_data': 'true'}
        self.assertEqual(self.filterset(params, self.queryset).qs.count(), 1)
        params = {'local_context_data': 'false'}
        self.assertEqual(self.filterset(params, self.queryset).qs.count(), 2)

    def test_tenant(self):
        tenants = Tenant.objects.all()[:2]
        params = {'tenant_id': [tenants[0].pk, tenants[1].pk]}
        self.assertEqual(self.filterset(params, self.queryset).qs.count(), 2)
        params = {'tenant': [tenants[0].slug, tenants[1].slug]}
        self.assertEqual(self.filterset(params, self.queryset).qs.count(), 2)

    def test_tenant_group(self):
        tenant_groups = TenantGroup.objects.all()[:2]
        params = {'tenant_group_id': [tenant_groups[0].pk, tenant_groups[1].pk]}
        self.assertEqual(self.filterset(params, self.queryset).qs.count(), 2)
        params = {'tenant_group': [tenant_groups[0].slug, tenant_groups[1].slug]}
        self.assertEqual(self.filterset(params, self.queryset).qs.count(), 2)


class VMInterfaceTestCase(TestCase, ChangeLoggedFilterSetTests):
    queryset = VMInterface.objects.all()
    filterset = VMInterfaceFilterSet

    @classmethod
    def setUpTestData(cls):

        cluster_types = (
            ClusterType(name='Cluster Type 1', slug='cluster-type-1'),
            ClusterType(name='Cluster Type 2', slug='cluster-type-2'),
            ClusterType(name='Cluster Type 3', slug='cluster-type-3'),
        )
        ClusterType.objects.bulk_create(cluster_types)

        clusters = (
            Cluster(name='Cluster 1', type=cluster_types[0]),
            Cluster(name='Cluster 2', type=cluster_types[1]),
            Cluster(name='Cluster 3', type=cluster_types[2]),
        )
        Cluster.objects.bulk_create(clusters)

        vrfs = (
            VRF(name='VRF 1', rd='65000:1'),
            VRF(name='VRF 2', rd='65000:2'),
            VRF(name='VRF 3', rd='65000:3'),
        )
        VRF.objects.bulk_create(vrfs)

        vms = (
            VirtualMachine(name='Virtual Machine 1', cluster=clusters[0]),
            VirtualMachine(name='Virtual Machine 2', cluster=clusters[1]),
            VirtualMachine(name='Virtual Machine 3', cluster=clusters[2]),
        )
        VirtualMachine.objects.bulk_create(vms)

        interfaces = (
<<<<<<< HEAD
            VMInterface(virtual_machine=vms[0], name='Interface 1', enabled=True, mtu=100, mac_address='00-00-00-00-00-01', vrf=vrfs[0]),
            VMInterface(virtual_machine=vms[1], name='Interface 2', enabled=True, mtu=200, mac_address='00-00-00-00-00-02', vrf=vrfs[1]),
            VMInterface(virtual_machine=vms[2], name='Interface 3', enabled=False, mtu=300, mac_address='00-00-00-00-00-03', vrf=vrfs[2]),
=======
            VMInterface(virtual_machine=vms[0], name='Interface 1', enabled=True, mtu=100, mac_address='00-00-00-00-00-01', description='foobar1'),
            VMInterface(virtual_machine=vms[1], name='Interface 2', enabled=True, mtu=200, mac_address='00-00-00-00-00-02', description='foobar2'),
            VMInterface(virtual_machine=vms[2], name='Interface 3', enabled=False, mtu=300, mac_address='00-00-00-00-00-03'),
>>>>>>> 06cb7f35
        )
        VMInterface.objects.bulk_create(interfaces)

    def test_name(self):
        params = {'name': ['Interface 1', 'Interface 2']}
        self.assertEqual(self.filterset(params, self.queryset).qs.count(), 2)

    def test_enabled(self):
        params = {'enabled': 'true'}
        self.assertEqual(self.filterset(params, self.queryset).qs.count(), 2)
        params = {'enabled': 'false'}
        self.assertEqual(self.filterset(params, self.queryset).qs.count(), 1)

    def test_parent(self):
        # Create child interfaces
        parent_interface = VMInterface.objects.first()
        child_interfaces = (
            VMInterface(virtual_machine=parent_interface.virtual_machine, name='Child 1', parent=parent_interface),
            VMInterface(virtual_machine=parent_interface.virtual_machine, name='Child 2', parent=parent_interface),
            VMInterface(virtual_machine=parent_interface.virtual_machine, name='Child 3', parent=parent_interface),
        )
        VMInterface.objects.bulk_create(child_interfaces)

        params = {'parent_id': [parent_interface.pk]}
        self.assertEqual(self.filterset(params, self.queryset).qs.count(), 3)

    def test_bridge(self):
        # Create bridged interfaces
        bridge_interface = VMInterface.objects.first()
        bridged_interfaces = (
            VMInterface(virtual_machine=bridge_interface.virtual_machine, name='Bridged 1', bridge=bridge_interface),
            VMInterface(virtual_machine=bridge_interface.virtual_machine, name='Bridged 2', bridge=bridge_interface),
            VMInterface(virtual_machine=bridge_interface.virtual_machine, name='Bridged 3', bridge=bridge_interface),
        )
        VMInterface.objects.bulk_create(bridged_interfaces)

        params = {'bridge_id': [bridge_interface.pk]}
        self.assertEqual(self.filterset(params, self.queryset).qs.count(), 3)

    def test_mtu(self):
        params = {'mtu': [100, 200]}
        self.assertEqual(self.filterset(params, self.queryset).qs.count(), 2)

    def test_virtual_machine(self):
        vms = VirtualMachine.objects.all()[:2]
        params = {'virtual_machine_id': [vms[0].pk, vms[1].pk]}
        self.assertEqual(self.filterset(params, self.queryset).qs.count(), 2)
        params = {'virtual_machine': [vms[0].name, vms[1].name]}
        self.assertEqual(self.filterset(params, self.queryset).qs.count(), 2)

    def test_mac_address(self):
        params = {'mac_address': ['00-00-00-00-00-01', '00-00-00-00-00-02']}
        self.assertEqual(self.filterset(params, self.queryset).qs.count(), 2)

<<<<<<< HEAD
    def test_vrf(self):
        vrfs = VRF.objects.all()[:2]
        params = {'vrf_id': [vrfs[0].pk, vrfs[1].pk]}
        self.assertEqual(self.filterset(params, self.queryset).qs.count(), 2)
        params = {'vrf': [vrfs[0].rd, vrfs[1].rd]}
=======
    def test_description(self):
        params = {'description': ['foobar1', 'foobar2']}
>>>>>>> 06cb7f35
        self.assertEqual(self.filterset(params, self.queryset).qs.count(), 2)<|MERGE_RESOLUTION|>--- conflicted
+++ resolved
@@ -429,15 +429,9 @@
         VirtualMachine.objects.bulk_create(vms)
 
         interfaces = (
-<<<<<<< HEAD
-            VMInterface(virtual_machine=vms[0], name='Interface 1', enabled=True, mtu=100, mac_address='00-00-00-00-00-01', vrf=vrfs[0]),
-            VMInterface(virtual_machine=vms[1], name='Interface 2', enabled=True, mtu=200, mac_address='00-00-00-00-00-02', vrf=vrfs[1]),
+            VMInterface(virtual_machine=vms[0], name='Interface 1', enabled=True, mtu=100, mac_address='00-00-00-00-00-01', vrf=vrfs[0], description='foobar1'),
+            VMInterface(virtual_machine=vms[1], name='Interface 2', enabled=True, mtu=200, mac_address='00-00-00-00-00-02', vrf=vrfs[1], description='foobar2'),
             VMInterface(virtual_machine=vms[2], name='Interface 3', enabled=False, mtu=300, mac_address='00-00-00-00-00-03', vrf=vrfs[2]),
-=======
-            VMInterface(virtual_machine=vms[0], name='Interface 1', enabled=True, mtu=100, mac_address='00-00-00-00-00-01', description='foobar1'),
-            VMInterface(virtual_machine=vms[1], name='Interface 2', enabled=True, mtu=200, mac_address='00-00-00-00-00-02', description='foobar2'),
-            VMInterface(virtual_machine=vms[2], name='Interface 3', enabled=False, mtu=300, mac_address='00-00-00-00-00-03'),
->>>>>>> 06cb7f35
         )
         VMInterface.objects.bulk_create(interfaces)
 
@@ -492,14 +486,13 @@
         params = {'mac_address': ['00-00-00-00-00-01', '00-00-00-00-00-02']}
         self.assertEqual(self.filterset(params, self.queryset).qs.count(), 2)
 
-<<<<<<< HEAD
     def test_vrf(self):
         vrfs = VRF.objects.all()[:2]
         params = {'vrf_id': [vrfs[0].pk, vrfs[1].pk]}
         self.assertEqual(self.filterset(params, self.queryset).qs.count(), 2)
         params = {'vrf': [vrfs[0].rd, vrfs[1].rd]}
-=======
+        self.assertEqual(self.filterset(params, self.queryset).qs.count(), 2)
+
     def test_description(self):
         params = {'description': ['foobar1', 'foobar2']}
->>>>>>> 06cb7f35
         self.assertEqual(self.filterset(params, self.queryset).qs.count(), 2)