--- conflicted
+++ resolved
@@ -120,13 +120,9 @@
     class Meta:
         model = VMInterface
         fields = [
-<<<<<<< HEAD
             'id', 'url', 'display', 'virtual_machine', 'name', 'enabled', 'parent', 'mtu', 'mac_address', 'description',
             'mode', 'untagged_vlan', 'tagged_vlans', 'tags', 'custom_fields', 'created', 'last_updated',
-=======
-            'id', 'url', 'virtual_machine', 'name', 'enabled', 'mtu', 'mac_address', 'description', 'mode',
-            'untagged_vlan', 'tagged_vlans', 'tags', 'count_ipaddresses',
->>>>>>> 348fca7e
+            'count_ipaddresses',
         ]
 
     def validate(self, data):
