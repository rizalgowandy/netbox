--- conflicted
+++ resolved
@@ -40,17 +40,12 @@
     {% if table %}
     <div class="card">
       <div class="table-responsive" id="object_list">
-<<<<<<< HEAD
         <h2 class="card-header">{% trans "Log" %}</h2>
-        {% include 'htmx/table.html' %}
-=======
-        <h5 class="card-header">{% trans "Log" %}</h5>
         <div class="htmx-container table-responsive"
           hx-get="{% url 'extras:script_result' job_pk=job.pk %}?embedded=True&log=True"
           hx-target="this"
           hx-trigger="load" hx-select=".htmx-container" hx-swap="outerHTML"
         ></div>
->>>>>>> 31f167d0
       </div>
     </div>
     {% endif %}
