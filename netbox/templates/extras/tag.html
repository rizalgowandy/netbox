--- conflicted
+++ resolved
@@ -8,118 +8,57 @@
 {% endblock %}
 
 {% block content %}
-<<<<<<< HEAD
-    <div class="row">
-        <div class="col-md-6">
-            <div class="panel panel-default">
-                <div class="panel-heading">
-                    <strong>Tag</strong>
-                </div>
-                <table class="table table-hover panel-body attr-table">
-                    <tr>
-                        <td>Name</td>
-                        <td>
-                            {{ object.name }}
-                        </td>
-                    </tr>
-                    <tr>
-                        <td>Slug</td>
-                        <td>
-                            {{ object.slug }}
-                        </td>
-                    </tr>
-                    <tr>
-                        <td>Tagged Items</td>
-                        <td>
-                            {{ items_count }}
-                        </td>
-                    </tr>
-                    <tr>
-                        <td>Color</td>
-                        <td>
-                            <span class="color-label" style="background-color: #{{ object.color }}">&nbsp;</span>
-                        </td>
-                    </tr>
-                    <tr>
-                        <td>Description</td>
-                        <td>
-                            {{ object.description|placeholder }}
-                        </td>
-                </table>
-            </div>
-        </div>
-        <div class="col-md-6">
-            {% include 'panel_table.html' with table=items_table heading='Tagged Objects' %}
-            {% include 'inc/paginator.html' with paginator=items_table.paginator page=items_table.page %}
-        </div>
-=======
 <div class="row">
-	<div class="col-md-6">
-    <div class="panel panel-default">
-      <div class="panel-heading">
-        <strong>Tag</strong>
-      </div>
-      <table class="table table-hover panel-body attr-table">
-        <tr>
-          <td>Name</td>
-          <td>{{ object.name }}</td>
-        </tr>
-        <tr>
-          <td>Description</td>
-          <td>{{ object.description|placeholder }}</td>
-        </tr>
-        <tr>
-          <td>Color</td>
-          <td>
-            <span class="label color-block" style="background-color: #{{ object.color }}">&nbsp;</span>
-          </td>
-        </tr>
-        <tr>
-          <td>Tagged Items</td>
-          <td>
-            {{ taggeditem_table.rows|length }}
-          </td>
-        </tr>
-      </table>
-    </div>
-    {% plugin_left_page object %}
-  </div>
-	<div class="col-md-6">
-    <div class="panel panel-default">
-      <div class="panel-heading">
-        <strong>Tagged Item Types</strong>
-      </div>
-      <table class="table table-hover panel-body">
-        {% for object_type in object_types %}
+  <div class="col-md-6">
+    <div class="card">
+      <h5 class="card-header">
+        Tag
+      </h5>
+      <div class="card-body">
+        <table class="table table-hover panel-body attr-table">
           <tr>
-            <td>{{ object_type.content_type.name|bettertitle }}</td>
+            <th scope="row">Name</th>
             <td>
-              {% with viewname=object_type.content_type.model_class|validated_viewname:"list" %}
-                {% if viewname %}
-                  <a href="{% url viewname %}?tag={{ object.slug }}">{{ object_type.item_count }}</a>
-                {% else %}
-                  {{ object_type.item_count }}
-                {% endif %}
-              {% endwith %}
+              {{ object.name }}
             </td>
           </tr>
-        {% endfor %}
-      </table>
+          <tr>
+            <th scope="row">Slug</th>
+            <td>
+                {{ object.slug }}
+            </td>
+          </tr>
+          <tr>
+            <th scope="row">Tagged Items</th>
+            <td>
+                {{ items_count }}
+            </td>
+          </tr>
+          <tr>
+            <th scope="row">Color</th>
+            <td>
+                <span class="color-label" style="background-color: #{{ object.color }}">&nbsp;</span>
+            </td>
+          </tr>
+          <tr>
+            <th scope="row">Description</th>
+            <td>
+                {{ object.description|placeholder }}
+            </td>
+          </tr>
+        </table>
+      </div>
     </div>
-    {% plugin_right_page object %}
-	</div>
+  </div>
+  <div class="col-md-6">
+    {% include 'panel_table.html' with table=items_table heading='Tagged Objects' %}
+    {% include 'inc/paginator.html' with paginator=items_table.paginator page=items_table.page %}
+  </div>
 </div>
 <div class="row">
-	<div class="col-md-12">
-    <div class="panel panel-default">
-      <div class="panel-heading">
-        <strong>Tagged Items</strong>
-      </div>
-      {% include 'inc/table.html' with table=taggeditem_table %}
->>>>>>> e3f50625
-    </div>
+  <div class="col-md-12">
     {% include 'inc/paginator.html' with paginator=taggeditem_table.paginator page=taggeditem_table.page %}
-    {% plugin_full_width_page object %}
   </div>
 </div>
+{% plugin_full_width_page object %}
 {% endblock %}