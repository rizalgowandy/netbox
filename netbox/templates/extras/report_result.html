--- conflicted
+++ resolved
@@ -1,93 +1,9 @@
 {% extends 'extras/report.html' %}
 
 {% block content-wrapper %}
-<<<<<<< HEAD
-<div class="row px-3">
-    <div class="col col-md-12">
-        <p>
-            Run: <strong>{{ result.created|annotated_date }}</strong>
-            {% if result.completed %}
-                Duration: <strong>{{ result.duration }}</strong>
-            {% else %}
-                <div class="spinner-border" role="status">
-                    <span class="visually-hidden">Loading...</span>
-                </div>
-            {% endif %}
-            <span id="pending-result-label">{% include 'extras/inc/job_label.html' with result=result %}</span>
-        </p>
-        {% if result.completed %}
-            <div class="card">
-                <h5 class="card-header">
-                    Report Methods
-                </h5>
-                <div class="card-body">
-                    <table class="table table-hover">
-                        {% for method, data in result.data.items %}
-                            <tr>
-                                <td class="font-monospace"><a href="#{{ method }}">{{ method }}</a></td>
-                                <td class="text-end report-stats">
-                                    <span class="badge bg-success">{{ data.success }}</span>
-                                    <span class="badge bg-info">{{ data.info }}</span>
-                                    <span class="badge bg-warning">{{ data.warning }}</span>
-                                    <span class="badge bg-danger">{{ data.failure }}</span>
-                                </td>
-                            </tr>
-                        {% endfor %}
-                    </table>
-                </div>
-            </div>
-            <div class="card">
-                <h5 class="card-header">
-                    Report Results
-                </h5>
-                <div class="card-body">
-                    <table class="table table-hover report">
-                        <thead>
-                            <tr class="table-headings">
-                                <th>Time</th>
-                                <th>Level</th>
-                                <th>Object</th>
-                                <th>Message</th>
-                            </tr>
-                        </thead>
-                        <tbody>
-                            {% for method, data in result.data.items %}
-                                <tr>
-                                    <th colspan="4" style="font-family: monospace">
-                                        <a name="{{ method }}"></a>{{ method }}
-                                    </th>
-                                </tr>
-                                {% for time, level, obj, url, message in data.log %}
-                                    <tr class="{% if level == 'failure' %}danger{% elif level %}{{ level }}{% endif %}">
-                                        <td>{{ time }}</td>
-                                        <td>
-                                            <label class="badge bg-{% if level == 'failure' %}danger{% else %}{{ level }}{% endif %}">{{ level|title }}</label>
-                                        </td>
-                                        <td>
-                                            {% if obj and url %}
-                                                <a href="{{ url }}">{{ obj }}</a>
-                                            {% elif obj %}
-                                                {{ obj }}
-                                            {% else %}
-                                                <span class="muted">&mdash;</span>
-                                            {% endif %}
-                                        </td>
-                                        <td>{{ message|render_markdown }}</td>
-                                    </tr>
-                                {% endfor %}
-                            {% endfor %}
-                        </tbody>
-                    </table>
-                </div>
-            </div>
-        {% else %}
-            <div class="well">Pending results</div>
-        {% endif %}
-=======
   <div class="row px-3">
     <div class="col col-md-12"{% if not result.completed %} hx-get="{% url 'extras:report_result' job_result_pk=result.pk %}" hx-trigger="every 3s"{% endif %}>
       {% include 'extras/htmx/report_result.html' %}
->>>>>>> a0db1083
     </div>
   </div>
 {% endblock %}