--- conflicted
+++ resolved
@@ -16,21 +16,13 @@
     <div class="col col-md-12">
         <nav class="breadcrumb-container" aria-label="breadcrumb">
             <ol class="breadcrumb">
-<<<<<<< HEAD
                 <li class="breadcrumb-item"><a href="{% url 'extras:script_list' %}">Scripts</a></li>
                 <li class="breadcrumb-item"><a href="{% url 'extras:script_list' %}#module.{{ script.module }}">{{ script.module|bettertitle }}</a></li>
                 <li class="breadcrumb-item"><a href="{% url 'extras:script' module=script.module name=class_name %}">{{ script }}</a></li>
-                <li class="breadcrumb-item">{{ result.created }}</li>
-=======
-                <li><a href="{% url 'extras:script_list' %}">Scripts</a></li>
-                <li><a href="{% url 'extras:script_list' %}#module.{{ script.module }}">{{ script.module|bettertitle }}</a></li>
-                <li><a href="{% url 'extras:script' module=script.module name=class_name %}">{{ script }}</a></li>
-                <li>{{ result.created|annotated_date }}</li>
->>>>>>> c5851752
+                <li class="breadcrumb-item">{{ result.created|annotated_date }}</li>
             </ol>
         </nav>
     </div>
-<<<<<<< HEAD
 </div>
 <p class="text-muted">{{ script.Meta.description|render_markdown }}</p>
 <ul class="nav nav-tabs" role="tablist">
@@ -46,7 +38,7 @@
 </ul>
 <div class="tab-content my-3">
     <p>
-        Run: <strong>{{ result.created }}</strong>
+        Run: <strong>{{ result.created|annotated_date }}</strong>
         {% if result.completed %}
             Duration: <strong>{{ result.duration }}</strong>
         {% else %}
@@ -64,39 +56,6 @@
                             Script Log
                         </h5>
                         <div class="card-body">
-=======
-    <h1 class="title">{{ script }}</h1>
-    <p>{{ script.Meta.description|render_markdown }}</p>
-    <ul class="nav nav-tabs" role="tablist">
-        <li role="presentation" class="active">
-            <a href="#log" role="tab" data-toggle="tab" class="active">Log</a>
-        </li>
-        <li role="presentation">
-            <a href="#output" role="tab" data-toggle="tab">Output</a>
-        </li>
-        <li role="presentation">
-            <a href="#source" role="tab" data-toggle="tab">Source</a>
-        </li>
-    </ul>
-    <div class="tab-content">
-        <p>
-            Run: <strong>{{ result.created|annotated_date }}</strong>
-            {% if result.completed %}
-                Duration: <strong>{{ result.duration }}</strong>
-            {% else %}
-                <img id="pending-result-loader" src="{% static 'img/ajax-loader.gif' %}" />
-            {% endif %}
-            <span id="pending-result-label">{% include 'extras/inc/job_label.html' with result=result %}</span>
-        </p>
-        <div role="tabpanel" class="tab-pane active" id="log">
-            {% if result.completed %}
-                <div class="row">
-                    <div class="col-md-12">
-                        <div class="panel panel-default">
-                            <div class="panel-heading">
-                                <strong>Script Log</strong>
-                            </div>
->>>>>>> c5851752
                             <table class="table table-hover panel-body">
                                 <tr>
                                     <th>Line</th>
