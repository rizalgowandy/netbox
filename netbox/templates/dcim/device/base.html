--- conflicted
+++ resolved
@@ -6,13 +6,8 @@
 {% load plugins %}
 
 {% block breadcrumbs %}
-<<<<<<< HEAD
   <li class="breadcrumb-item"><a href="{% url 'dcim:device_list' %}">Devices</a></li>
-  <li class="breadcrumb-item"><a href="{% url 'dcim:device_list' %}?site={{ object.site.slug }}">{{ object.site }}</a></li>
-=======
-  <li><a href="{% url 'dcim:device_list' %}">Devices</a></li>
-  <li><a href="{% url 'dcim:device_list' %}?site_id={{ object.site.pk }}">{{ object.site }}</a></li>
->>>>>>> e3f50625
+  <li class="breadcrumb-item"><a href="{% url 'dcim:device_list' %}?site_id={{ object.site.pk }}">{{ object.site }}</a></li>
   {% if object.parent_bay %}
     <li class="breadcrumb-item"><a href="{% url 'dcim:device' pk=object.parent_bay.device.pk %}">{{ object.parent_bay.device }}</a></li>
     <li class="breadcrumb-item">{{ object.parent_bay }}</li>
@@ -99,7 +94,6 @@
                 Device Bays
             </a>
         </li>
-<<<<<<< HEAD
     {% endif %}
     {% if perms.dcim.add_inventoryitem %}
         <li>
@@ -110,98 +104,6 @@
             </a>
         </li>
     {% endif %}
-=======
-        {% with interface_count=object.vc_interfaces.count %}
-            {% if interface_count %}
-                <li role="presentation" {% if active_tab == 'interfaces' %} class="active"{% endif %}>
-                    <a href="{% url 'dcim:device_interfaces' pk=object.pk %}">Interfaces {% badge interface_count %}</a>
-                </li>
-            {% endif %}
-        {% endwith %}
-        {% with frontport_count=object.frontports.count %}
-            {% if frontport_count %}
-                <li role="presentation" {% if active_tab == 'front-ports' %} class="active"{% endif %}>
-                    <a href="{% url 'dcim:device_frontports' pk=object.pk %}">Front Ports {% badge frontport_count %}</a>
-                </li>
-            {% endif %}
-        {% endwith %}
-        {% with rearport_count=object.rearports.count %}
-            {% if rearport_count %}
-                <li role="presentation" {% if active_tab == 'rear-ports' %} class="active"{% endif %}>
-                    <a href="{% url 'dcim:device_rearports' pk=object.pk %}">Rear Ports {% badge rearport_count %}</a>
-                </li>
-            {% endif %}
-        {% endwith %}
-        {% with consoleport_count=object.consoleports.count %}
-            {% if consoleport_count %}
-                <li role="presentation" {% if active_tab == 'console-ports' %} class="active"{% endif %}>
-                    <a href="{% url 'dcim:device_consoleports' pk=object.pk %}">Console Ports {% badge consoleport_count %}</a>
-                </li>
-            {% endif %}
-        {% endwith %}
-        {% with consoleserverport_count=object.consoleserverports.count %}
-            {% if consoleserverport_count %}
-                <li role="presentation" {% if active_tab == 'console-server-ports' %} class="active"{% endif %}>
-                    <a href="{% url 'dcim:device_consoleserverports' pk=object.pk %}">Console Server Ports {% badge consoleserverport_count %}</a>
-                </li>
-            {% endif %}
-        {% endwith %}
-        {% with powerport_count=object.powerports.count %}
-            {% if powerport_count %}
-                <li role="presentation" {% if active_tab == 'power-ports' %} class="active"{% endif %}>
-                    <a href="{% url 'dcim:device_powerports' pk=object.pk %}">Power Ports {% badge powerport_count %}</a>
-                </li>
-            {% endif %}
-        {% endwith %}
-        {% with poweroutlet_count=object.poweroutlets.count %}
-            {% if poweroutlet_count %}
-                <li role="presentation" {% if active_tab == 'power-outlets' %} class="active"{% endif %}>
-                    <a href="{% url 'dcim:device_poweroutlets' pk=object.pk %}">Power Outlets {% badge poweroutlet_count %}</a>
-                </li>
-            {% endif %}
-        {% endwith %}
-        {% with devicebay_count=object.devicebays.count %}
-            {% if devicebay_count %}
-                <li role="presentation" {% if active_tab == 'device-bays' %} class="active"{% endif %}>
-                    <a href="{% url 'dcim:device_devicebays' pk=object.pk %}">Device Bays {% badge devicebay_count %}</a>
-                </li>
-            {% endif %}
-        {% endwith %}
-        {% with inventoryitem_count=object.inventoryitems.count %}
-            {% if inventoryitem_count %}
-                <li role="presentation" {% if active_tab == 'inventory' %} class="active"{% endif %}>
-                    <a href="{% url 'dcim:device_inventory' pk=object.pk %}">Inventory {% badge inventoryitem_count %}</a>
-                </li>
-            {% endif %}
-        {% endwith %}
-        {% if perms.dcim.napalm_read_device and object.status == 'active' and object.primary_ip and object.platform.napalm_driver %}
-            {# NAPALM-enabled tabs #}
-            <li role="presentation"{% if active_tab == 'status' %} class="active"{% endif %}>
-                <a href="{% url 'dcim:device_status' pk=object.pk %}">Status</a>
-            </li>
-            <li role="presentation"{% if active_tab == 'lldp-neighbors' %} class="active"{% endif %}>
-                <a href="{% url 'dcim:device_lldp_neighbors' pk=object.pk %}">LLDP Neighbors</a>
-            </li>
-            <li role="presentation"{% if active_tab == 'config' %} class="active"{% endif %}>
-                <a href="{% url 'dcim:device_config' pk=object.pk %}">Configuration</a>
-            </li>
-        {% endif %}
-        {% if perms.extras.view_configcontext %}
-            <li role="presentation"{% if active_tab == 'config-context' %} class="active"{% endif %}>
-                <a href="{% url 'dcim:device_configcontext' pk=object.pk %}">Config Context</a>
-            </li>
-        {% endif %}
-        {% if perms.extras.view_journalentry %}
-            <li role="presentation"{% if active_tab == 'journal' %} class="active"{% endif %}>
-                <a href="{% url 'dcim:device_journal' pk=object.pk %}">Journal</a>
-            </li>
-        {% endif %}
-        {% if perms.extras.view_objectchange %}
-            <li role="presentation"{% if active_tab == 'changelog' %} class="active"{% endif %}>
-                <a href="{% url 'dcim:device_changelog' pk=object.pk %}">Change Log</a>
-            </li>
-        {% endif %}
->>>>>>> e3f50625
     </ul>
 </div>
 {% endif %}
