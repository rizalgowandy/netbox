--- conflicted
+++ resolved
@@ -5,19 +5,11 @@
 {% load plugins %}
 
 {% block breadcrumbs %}
-<<<<<<< HEAD
   <li class="breadcrumb-item"><a href="{% url 'dcim:powerfeed_list' %}">Power Feeds</a></li>
-  <li class="breadcrumb-item"><a href="{{ object.power_panel.site.get_absolute_url }}">{{ object.power_panel.site }}</a></li>
-  <li class="breadcrumb-item"><a href="{{ object.power_panel.get_absolute_url }}">{{ object.power_panel }}</a></li>
+  <li class="breadcrumb-item"><a href="{% url 'dcim:powerfeed_list' %}?site_id={{ object.power_panel.site.pk }}">{{ object.power_panel.site }}</a></li>
+  <li class="breadcrumb-item"><a href="{% url 'dcim:powerfeed_list' %}?power_panel_id={{ object.power_panel.pk }}">{{ object.power_panel }}</a></li>
   {% if object.rack %}
-    <li class="breadcrumb-item"><a href="{{ object.rack.get_absolute_url }}">{{ object.rack }}</a></li>
-=======
-  <li><a href="{% url 'dcim:powerfeed_list' %}">Power Feeds</a></li>
-  <li><a href="{% url 'dcim:powerfeed_list' %}?site_id={{ object.power_panel.site.pk }}">{{ object.power_panel.site }}</a></li>
-  <li><a href="{% url 'dcim:powerfeed_list' %}?power_panel_id={{ object.power_panel.pk }}">{{ object.power_panel }}</a></li>
-  {% if object.rack %}
-    <li><a href="{% url 'dcim:powerfeed_list' %}?rack_id={{ object.rack.pk }}">{{ object.rack }}</a></li>
->>>>>>> 697161be
+    <li class="breadcrumb-item"><a href="{% url 'dcim:powerfeed_list' %}?rack_id={{ object.rack.pk }}">{{ object.rack }}</a></li>
   {% endif %}
   <li class="breadcrumb-item">{{ object }}</li>
 {% endblock %}
