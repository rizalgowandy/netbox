--- conflicted
+++ resolved
@@ -6,15 +6,9 @@
 {% block title %}{{ object.manufacturer }} {{ object.model }}{% endblock %}
 
 {% block breadcrumbs %}
-<<<<<<< HEAD
   <li class="breadcrumb-item"><a href="{% url 'dcim:devicetype_list' %}">Device Types</a></li>
-  <li class="breadcrumb-item"><a href="{% url 'dcim:devicetype_list' %}?manufacturer={{ object.manufacturer.slug }}">{{ object.manufacturer }}</a></li>
+  <li class="breadcrumb-item"><a href="{% url 'dcim:devicetype_list' %}?manufacturer_id={{ object.manufacturer.pk }}">{{ object.manufacturer }}</a></li>
   <li class="breadcrumb-item">{{ object.model }}</li>
-=======
-  <li><a href="{% url 'dcim:devicetype_list' %}">Device Types</a></li>
-  <li><a href="{% url 'dcim:devicetype_list' %}?manufacturer_id={{ object.manufacturer.pk }}">{{ object.manufacturer }}</a></li>
-  <li>{{ object.model }}</li>
->>>>>>> e3f50625
 {% endblock %}
 
 {% block controls %}
@@ -73,7 +67,7 @@
                     <table class="table table-hover attr-table">
                         <tr>
                             <td>Manufacturer</td>
-                            <td><a href="{% url 'dcim:devicetype_list' %}?manufacturer={{ object.manufacturer.slug }}">{{ object.manufacturer }}</a></td>
+                            <td><a href="{{ object.manufacturer.get_absolute_url }}">{{ object.manufacturer }}</a></td>
                         </tr>
                         <tr>
                             <td>Model Name</td>
@@ -136,74 +130,6 @@
                         </tr>
                     </table>
                 </div>
-<<<<<<< HEAD
-=======
-                <table class="table table-hover panel-body attr-table">
-                    <tr>
-                        <td>Manufacturer</td>
-                        <td><a href="{{ object.manufacturer.get_absolute_url }}">{{ object.manufacturer }}</a></td>
-                    </tr>
-                    <tr>
-                        <td>Model Name</td>
-                        <td>
-                            {{ object.model }}<br/>
-                            <small class="text-muted">{{ object.slug }}</small>
-                        </td>
-                    </tr>
-                    <tr>
-                        <td>Part Number</td>
-                        <td>{{ object.part_number|placeholder }}</td>
-                    </tr>
-                    <tr>
-                        <td>Height (U)</td>
-                        <td>{{ object.u_height }}</td>
-                    </tr>
-                    <tr>
-                        <td>Full Depth</td>
-                        <td>
-                            {% if object.is_full_depth %}
-                                <i class="mdi mdi-check-bold text-success" title="Yes"></i>
-                            {% else %}
-                                <i class="mdi mdi-close-thick text-danger" title="No"></i>
-                            {% endif %}
-                        </td>
-                    </tr>
-                    <tr>
-                        <td>Parent/Child</td>
-                        <td>
-                            {{ object.get_subdevice_role_display|placeholder }}
-                        </td>
-                    </tr>
-                    <tr>
-                        <td>Front Image</td>
-                        <td>
-                            {% if object.front_image %}
-                                <a href="{{ object.front_image.url }}">
-                                    <img src="{{ object.front_image.url }}" alt="{{ object.front_image.name }}" class="img-responsive" />
-                                </a>
-                            {% else %}
-                                <span class="text-muted">&mdash;</span>
-                            {% endif %}
-                        </td>
-                    </tr>
-                    <tr>
-                        <td>Rear Image</td>
-                        <td>
-                            {% if object.rear_image %}
-                                <a href="{{ object.rear_image.url }}">
-                                    <img src="{{ object.rear_image.url }}" alt="{{ object.rear_image.name }}" class="img-responsive" />
-                                </a>
-                            {% else %}
-                                <span class="text-muted">&mdash;</span>
-                            {% endif %}
-                        </td>
-                    </tr>
-                    <tr>
-                        <td>Instances</td>
-                        <td><a href="{% url 'dcim:device_list' %}?device_type_id={{ object.pk }}">{{ instance_count }}</a></td>
-                    </tr>
-                </table>
->>>>>>> e3f50625
             </div>
             {% plugin_left_page object %}
         </div>
