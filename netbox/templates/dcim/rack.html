--- conflicted
+++ resolved
@@ -46,7 +46,6 @@
 {% block content %}
 <div class="row">
 	<div class="col-md-6">
-<<<<<<< HEAD
         <div class="card">
             <h5 class="card-header">
                 Rack
@@ -63,23 +62,12 @@
                         <td>
                             {% if object.site.region %}
                                 <a href="{{ object.site.region.get_absolute_url }}">{{ object.site.region }}</a> /
-=======
-        <div class="panel panel-default">
-            <div class="panel-heading">
-                <strong>Rack</strong>
-            </div>
-            <table class="table table-hover panel-body attr-table">
-                <tr>
-                    <td>Site</td>
-                    <td>
-                        {% if object.site.region %}
-                            <a href="{{ object.site.region.get_absolute_url }}">{{ object.site.region }}</a> /
-                        {% endif %}
-                        <a href="{{ object.site.get_absolute_url }}">{{ object.site }}</a>
-                    </td>
+                            {% endif %}
+                            <a href="{{ object.site.get_absolute_url }}">{{ object.site }}</a>
+                        </td>
                 </tr>
                 <tr>
-                    <td>Location</td>
+                    <th scope="row">Location</th>
                     <td>
                         {% if object.location %}
                             {% for location in object.location.get_ancestors %}
@@ -91,21 +79,6 @@
                         {% endif %}
                     </td>
                 </tr>
-                <tr>
-                    <td>Facility ID</td>
-                    <td>{{ object.facility_id|placeholder }}</td>
-                </tr>
-                <tr>
-                    <td>Tenant</td>
-                    <td>
-                        {% if object.tenant %}
-                            {% if object.tenant.group %}
-                                <a href="{{ object.tenant.group.get_absolute_url }}">{{ object.tenant.group }}</a> /
->>>>>>> 9a68a61a
-                            {% endif %}
-                            <a href="{{ object.site.get_absolute_url }}">{{ object.site }}</a>
-                        </td>
-                    </tr>
                     <tr>
                         <th scope="row">Group</th>
                         <td>
