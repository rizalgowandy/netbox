--- conflicted
+++ resolved
@@ -50,15 +50,9 @@
         {% include 'inc/table.html' with table=clusters_table %}
       </div>
       {% if perms.virtualization.add_cluster %}
-<<<<<<< HEAD
         <div class="card-footer text-end noprint">
-          <a href="{% url 'virtualization:cluster_add' %}?type={{ object.pk }}" class="btn btn-sm btn-primary">
+          <a href="{% url 'virtualization:cluster_add' %}?group={{ object.pk }}" class="btn btn-sm btn-primary">
             <span class="mdi mdi-plus-thick" aria-hidden="true"></span> Add Cluster
-=======
-        <div class="panel-footer text-right noprint">
-          <a href="{% url 'virtualization:cluster_add' %}?group={{ object.pk }}" class="btn btn-xs btn-primary">
-            <span class="mdi mdi-plus-thick" aria-hidden="true"></span> Add cluster
->>>>>>> 4dff20cc
           </a>
         </div>
       {% endif %}
