--- conflicted
+++ resolved
@@ -27,18 +27,11 @@
 // Style (SCSS) bundle jobs. Generally, everything should be bundled into netbox.css from main.scss
 // unless there is a specific reason to do otherwise.
 const styles = [
-<<<<<<< HEAD
-  ['_external.scss', 'netbox-external.css'],
-  ['_light.scss', 'netbox-light.css'],
-  ['_dark.scss', 'netbox-dark.css'],
-  ['_elevations.scss', 'rack_elevation.css'],
-  ['_cable_trace.scss', 'cable_trace.css'],
-=======
   ['styles/_external.scss', 'netbox-external.css'],
   ['styles/_light.scss', 'netbox-light.css'],
   ['styles/_dark.scss', 'netbox-dark.css'],
   ['styles/_elevations.scss', 'rack_elevation.css'],
->>>>>>> 337f95e2
+  ['styles/_cable_trace.scss', 'cable_trace.css'],
 ];
 
 // Script (JavaScript) bundle jobs. Generally, everything should be bundled into netbox.js from
