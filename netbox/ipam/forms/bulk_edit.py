from django import forms
from django.utils.translation import gettext as _

from dcim.models import Region, Site, SiteGroup
from ipam.choices import *
from ipam.constants import *
from ipam.models import *
from ipam.models import ASN
from netbox.forms import NetBoxModelBulkEditForm
from tenancy.models import Tenant
from utilities.forms import (
<<<<<<< HEAD
    add_blank_choice, BulkEditNullBooleanSelect, CommentField, DynamicModelChoiceField, DynamicModelMultipleChoiceField,
    NumericArrayField,
=======
    add_blank_choice, BulkEditNullBooleanSelect, CommentField, DynamicModelChoiceField, NumericArrayField,
    StaticSelect, DynamicModelMultipleChoiceField
>>>>>>> 520493c7
)

__all__ = (
    'AggregateBulkEditForm',
    'ASNBulkEditForm',
    'ASNRangeBulkEditForm',
    'FHRPGroupBulkEditForm',
    'IPAddressBulkEditForm',
    'IPRangeBulkEditForm',
    'L2VPNBulkEditForm',
    'L2VPNTerminationBulkEditForm',
    'PrefixBulkEditForm',
    'RIRBulkEditForm',
    'RoleBulkEditForm',
    'RouteTargetBulkEditForm',
    'ServiceBulkEditForm',
    'ServiceTemplateBulkEditForm',
    'VLANBulkEditForm',
    'VLANGroupBulkEditForm',
    'VRFBulkEditForm',
)


class VRFBulkEditForm(NetBoxModelBulkEditForm):
    tenant = DynamicModelChoiceField(
        queryset=Tenant.objects.all(),
        required=False
    )
    enforce_unique = forms.NullBooleanField(
        required=False,
        widget=BulkEditNullBooleanSelect(),
        label=_('Enforce unique space')
    )
    description = forms.CharField(
        max_length=200,
        required=False
    )
    comments = CommentField(
<<<<<<< HEAD
        widget=forms.Textarea,
=======
>>>>>>> 520493c7
        label='Comments'
    )

    model = VRF
    fieldsets = (
        (None, ('tenant', 'enforce_unique', 'description')),
    )
    nullable_fields = ('tenant', 'description', 'comments')


class RouteTargetBulkEditForm(NetBoxModelBulkEditForm):
    tenant = DynamicModelChoiceField(
        queryset=Tenant.objects.all(),
        required=False
    )
    description = forms.CharField(
        max_length=200,
        required=False
    )
    comments = CommentField(
<<<<<<< HEAD
        widget=forms.Textarea,
=======
>>>>>>> 520493c7
        label='Comments'
    )

    model = RouteTarget
    fieldsets = (
        (None, ('tenant', 'description')),
    )
    nullable_fields = ('tenant', 'description', 'comments')


class RIRBulkEditForm(NetBoxModelBulkEditForm):
    is_private = forms.NullBooleanField(
        required=False,
        widget=BulkEditNullBooleanSelect
    )
    description = forms.CharField(
        max_length=200,
        required=False
    )

    model = RIR
    fieldsets = (
        (None, ('is_private', 'description')),
    )
    nullable_fields = ('is_private', 'description')


class ASNRangeBulkEditForm(NetBoxModelBulkEditForm):
    rir = DynamicModelChoiceField(
        queryset=RIR.objects.all(),
        required=False,
        label=_('RIR')
    )
    tenant = DynamicModelChoiceField(
        queryset=Tenant.objects.all(),
        required=False
    )
    description = forms.CharField(
        max_length=200,
        required=False
    )

    model = ASNRange
    fieldsets = (
        (None, ('rir', 'tenant', 'description')),
    )
    nullable_fields = ('description',)


class ASNBulkEditForm(NetBoxModelBulkEditForm):
    sites = DynamicModelMultipleChoiceField(
        queryset=Site.objects.all(),
        required=False
    )
    rir = DynamicModelChoiceField(
        queryset=RIR.objects.all(),
        required=False,
        label=_('RIR')
    )
    tenant = DynamicModelChoiceField(
        queryset=Tenant.objects.all(),
        required=False
    )
    description = forms.CharField(
        max_length=200,
        required=False
    )
    comments = CommentField(
<<<<<<< HEAD
        widget=forms.Textarea,
=======
>>>>>>> 520493c7
        label='Comments'
    )

    model = ASN
    fieldsets = (
        (None, ('sites', 'rir', 'tenant', 'description')),
    )
    nullable_fields = ('tenant', 'description', 'comments')


class AggregateBulkEditForm(NetBoxModelBulkEditForm):
    rir = DynamicModelChoiceField(
        queryset=RIR.objects.all(),
        required=False,
        label=_('RIR')
    )
    tenant = DynamicModelChoiceField(
        queryset=Tenant.objects.all(),
        required=False
    )
    date_added = forms.DateField(
        required=False
    )
    description = forms.CharField(
        max_length=200,
        required=False
    )
    comments = CommentField(
<<<<<<< HEAD
        widget=forms.Textarea,
=======
>>>>>>> 520493c7
        label='Comments'
    )

    model = Aggregate
    fieldsets = (
        (None, ('rir', 'tenant', 'date_added', 'description')),
    )
    nullable_fields = ('date_added', 'description', 'comments')


class RoleBulkEditForm(NetBoxModelBulkEditForm):
    weight = forms.IntegerField(
        required=False
    )
    description = forms.CharField(
        max_length=200,
        required=False
    )

    model = Role
    fieldsets = (
        (None, ('weight', 'description')),
    )
    nullable_fields = ('description',)


class PrefixBulkEditForm(NetBoxModelBulkEditForm):
    region = DynamicModelChoiceField(
        queryset=Region.objects.all(),
        required=False
    )
    site_group = DynamicModelChoiceField(
        queryset=SiteGroup.objects.all(),
        required=False
    )
    site = DynamicModelChoiceField(
        queryset=Site.objects.all(),
        required=False,
        query_params={
            'region_id': '$region',
            'group_id': '$site_group',
        }
    )
    vrf = DynamicModelChoiceField(
        queryset=VRF.objects.all(),
        required=False,
        label=_('VRF')
    )
    prefix_length = forms.IntegerField(
        min_value=PREFIX_LENGTH_MIN,
        max_value=PREFIX_LENGTH_MAX,
        required=False
    )
    tenant = DynamicModelChoiceField(
        queryset=Tenant.objects.all(),
        required=False
    )
    status = forms.ChoiceField(
        choices=add_blank_choice(PrefixStatusChoices),
        required=False
    )
    role = DynamicModelChoiceField(
        queryset=Role.objects.all(),
        required=False
    )
    is_pool = forms.NullBooleanField(
        required=False,
        widget=BulkEditNullBooleanSelect(),
        label=_('Is a pool')
    )
    mark_utilized = forms.NullBooleanField(
        required=False,
        widget=BulkEditNullBooleanSelect(),
        label=_('Treat as 100% utilized')
    )
    description = forms.CharField(
        max_length=200,
        required=False
    )
    comments = CommentField(
<<<<<<< HEAD
        widget=forms.Textarea,
=======
>>>>>>> 520493c7
        label='Comments'
    )

    model = Prefix
    fieldsets = (
        (None, ('tenant', 'status', 'role', 'description')),
        ('Site', ('region', 'site_group', 'site')),
        ('Addressing', ('vrf', 'prefix_length', 'is_pool', 'mark_utilized')),
    )
    nullable_fields = (
        'site', 'vrf', 'tenant', 'role', 'description', 'comments',
    )


class IPRangeBulkEditForm(NetBoxModelBulkEditForm):
    vrf = DynamicModelChoiceField(
        queryset=VRF.objects.all(),
        required=False,
        label=_('VRF')
    )
    tenant = DynamicModelChoiceField(
        queryset=Tenant.objects.all(),
        required=False
    )
    status = forms.ChoiceField(
        choices=add_blank_choice(IPRangeStatusChoices),
        required=False
    )
    role = DynamicModelChoiceField(
        queryset=Role.objects.all(),
        required=False
    )
    mark_utilized = forms.NullBooleanField(
        required=False,
        widget=BulkEditNullBooleanSelect(),
        label=_('Treat as 100% utilized')
    )
    description = forms.CharField(
        max_length=200,
        required=False
    )
    comments = CommentField(
<<<<<<< HEAD
        widget=forms.Textarea,
=======
>>>>>>> 520493c7
        label='Comments'
    )

    model = IPRange
    fieldsets = (
        (None, ('status', 'role', 'vrf', 'tenant', 'mark_utilized', 'description')),
    )
    nullable_fields = (
        'vrf', 'tenant', 'role', 'description', 'comments',
    )


class IPAddressBulkEditForm(NetBoxModelBulkEditForm):
    vrf = DynamicModelChoiceField(
        queryset=VRF.objects.all(),
        required=False,
        label=_('VRF')
    )
    mask_length = forms.IntegerField(
        min_value=IPADDRESS_MASK_LENGTH_MIN,
        max_value=IPADDRESS_MASK_LENGTH_MAX,
        required=False
    )
    tenant = DynamicModelChoiceField(
        queryset=Tenant.objects.all(),
        required=False
    )
    status = forms.ChoiceField(
        choices=add_blank_choice(IPAddressStatusChoices),
        required=False
    )
    role = forms.ChoiceField(
        choices=add_blank_choice(IPAddressRoleChoices),
        required=False
    )
    dns_name = forms.CharField(
        max_length=255,
        required=False,
        label=_('DNS name')
    )
    description = forms.CharField(
        max_length=200,
        required=False
    )
    comments = CommentField(
<<<<<<< HEAD
        widget=forms.Textarea,
=======
>>>>>>> 520493c7
        label='Comments'
    )

    model = IPAddress
    fieldsets = (
        (None, ('status', 'role', 'tenant', 'description')),
        ('Addressing', ('vrf', 'mask_length', 'dns_name')),
    )
    nullable_fields = (
        'vrf', 'role', 'tenant', 'dns_name', 'description', 'comments',
    )


class FHRPGroupBulkEditForm(NetBoxModelBulkEditForm):
    protocol = forms.ChoiceField(
        choices=add_blank_choice(FHRPGroupProtocolChoices),
        required=False
    )
    group_id = forms.IntegerField(
        min_value=0,
        required=False,
        label=_('Group ID')
    )
    auth_type = forms.ChoiceField(
        choices=add_blank_choice(FHRPGroupAuthTypeChoices),
        required=False,
        label=_('Authentication type')
    )
    auth_key = forms.CharField(
        max_length=255,
        required=False,
        label=_('Authentication key')
    )
    name = forms.CharField(
        max_length=100,
        required=False
    )
    description = forms.CharField(
        max_length=200,
        required=False
    )
    comments = CommentField(
<<<<<<< HEAD
        widget=forms.Textarea,
=======
>>>>>>> 520493c7
        label='Comments'
    )

    model = FHRPGroup
    fieldsets = (
        (None, ('protocol', 'group_id', 'name', 'description')),
        ('Authentication', ('auth_type', 'auth_key')),
    )
    nullable_fields = ('auth_type', 'auth_key', 'name', 'description', 'comments')


class VLANGroupBulkEditForm(NetBoxModelBulkEditForm):
    site = DynamicModelChoiceField(
        queryset=Site.objects.all(),
        required=False
    )
    min_vid = forms.IntegerField(
        min_value=VLAN_VID_MIN,
        max_value=VLAN_VID_MAX,
        required=False,
        label=_('Minimum child VLAN VID')
    )
    max_vid = forms.IntegerField(
        min_value=VLAN_VID_MIN,
        max_value=VLAN_VID_MAX,
        required=False,
        label=_('Maximum child VLAN VID')
    )
    description = forms.CharField(
        max_length=200,
        required=False
    )

    model = VLANGroup
    fieldsets = (
        (None, ('site', 'min_vid', 'max_vid', 'description')),
    )
    nullable_fields = ('site', 'description')


class VLANBulkEditForm(NetBoxModelBulkEditForm):
    region = DynamicModelChoiceField(
        queryset=Region.objects.all(),
        required=False
    )
    site_group = DynamicModelChoiceField(
        queryset=SiteGroup.objects.all(),
        required=False
    )
    site = DynamicModelChoiceField(
        queryset=Site.objects.all(),
        required=False,
        query_params={
            'region_id': '$region',
            'group_id': '$site_group',
        }
    )
    group = DynamicModelChoiceField(
        queryset=VLANGroup.objects.all(),
        required=False,
        query_params={
            'site_id': '$site'
        }
    )
    tenant = DynamicModelChoiceField(
        queryset=Tenant.objects.all(),
        required=False
    )
    status = forms.ChoiceField(
        choices=add_blank_choice(VLANStatusChoices),
        required=False
    )
    role = DynamicModelChoiceField(
        queryset=Role.objects.all(),
        required=False
    )
    description = forms.CharField(
        max_length=200,
        required=False
    )
    comments = CommentField(
<<<<<<< HEAD
        widget=forms.Textarea,
=======
>>>>>>> 520493c7
        label='Comments'
    )

    model = VLAN
    fieldsets = (
        (None, ('status', 'role', 'tenant', 'description')),
        ('Site & Group', ('region', 'site_group', 'site', 'group')),
    )
    nullable_fields = (
        'site', 'group', 'tenant', 'role', 'description', 'comments',
    )


class ServiceTemplateBulkEditForm(NetBoxModelBulkEditForm):
    protocol = forms.ChoiceField(
        choices=add_blank_choice(ServiceProtocolChoices),
        required=False
    )
    ports = NumericArrayField(
        base_field=forms.IntegerField(
            min_value=SERVICE_PORT_MIN,
            max_value=SERVICE_PORT_MAX
        ),
        required=False
    )
    description = forms.CharField(
        max_length=200,
        required=False
    )
    comments = CommentField(
<<<<<<< HEAD
        widget=forms.Textarea,
=======
>>>>>>> 520493c7
        label='Comments'
    )

    model = ServiceTemplate
    fieldsets = (
        (None, ('protocol', 'ports', 'description')),
    )
    nullable_fields = ('description', 'comments')


class ServiceBulkEditForm(ServiceTemplateBulkEditForm):
    model = Service


class L2VPNBulkEditForm(NetBoxModelBulkEditForm):
    type = forms.ChoiceField(
        choices=add_blank_choice(L2VPNTypeChoices),
        required=False
    )
    tenant = DynamicModelChoiceField(
        queryset=Tenant.objects.all(),
        required=False
    )
    description = forms.CharField(
        max_length=200,
        required=False
    )
    comments = CommentField(
<<<<<<< HEAD
        widget=forms.Textarea,
=======
>>>>>>> 520493c7
        label='Comments'
    )

    model = L2VPN
    fieldsets = (
        (None, ('type', 'tenant', 'description')),
    )
    nullable_fields = ('tenant', 'description', 'comments')


class L2VPNTerminationBulkEditForm(NetBoxModelBulkEditForm):
    model = L2VPN<|MERGE_RESOLUTION|>--- conflicted
+++ resolved
@@ -9,13 +9,8 @@
 from netbox.forms import NetBoxModelBulkEditForm
 from tenancy.models import Tenant
 from utilities.forms import (
-<<<<<<< HEAD
     add_blank_choice, BulkEditNullBooleanSelect, CommentField, DynamicModelChoiceField, DynamicModelMultipleChoiceField,
     NumericArrayField,
-=======
-    add_blank_choice, BulkEditNullBooleanSelect, CommentField, DynamicModelChoiceField, NumericArrayField,
-    StaticSelect, DynamicModelMultipleChoiceField
->>>>>>> 520493c7
 )
 
 __all__ = (
@@ -54,10 +49,6 @@
         required=False
     )
     comments = CommentField(
-<<<<<<< HEAD
-        widget=forms.Textarea,
-=======
->>>>>>> 520493c7
         label='Comments'
     )
 
@@ -78,10 +69,6 @@
         required=False
     )
     comments = CommentField(
-<<<<<<< HEAD
-        widget=forms.Textarea,
-=======
->>>>>>> 520493c7
         label='Comments'
     )
 
@@ -150,10 +137,6 @@
         required=False
     )
     comments = CommentField(
-<<<<<<< HEAD
-        widget=forms.Textarea,
-=======
->>>>>>> 520493c7
         label='Comments'
     )
 
@@ -182,10 +165,6 @@
         required=False
     )
     comments = CommentField(
-<<<<<<< HEAD
-        widget=forms.Textarea,
-=======
->>>>>>> 520493c7
         label='Comments'
     )
 
@@ -266,10 +245,6 @@
         required=False
     )
     comments = CommentField(
-<<<<<<< HEAD
-        widget=forms.Textarea,
-=======
->>>>>>> 520493c7
         label='Comments'
     )
 
@@ -312,10 +287,6 @@
         required=False
     )
     comments = CommentField(
-<<<<<<< HEAD
-        widget=forms.Textarea,
-=======
->>>>>>> 520493c7
         label='Comments'
     )
 
@@ -361,10 +332,6 @@
         required=False
     )
     comments = CommentField(
-<<<<<<< HEAD
-        widget=forms.Textarea,
-=======
->>>>>>> 520493c7
         label='Comments'
     )
 
@@ -407,10 +374,6 @@
         required=False
     )
     comments = CommentField(
-<<<<<<< HEAD
-        widget=forms.Textarea,
-=======
->>>>>>> 520493c7
         label='Comments'
     )
 
@@ -492,10 +455,6 @@
         required=False
     )
     comments = CommentField(
-<<<<<<< HEAD
-        widget=forms.Textarea,
-=======
->>>>>>> 520493c7
         label='Comments'
     )
 
@@ -526,10 +485,6 @@
         required=False
     )
     comments = CommentField(
-<<<<<<< HEAD
-        widget=forms.Textarea,
-=======
->>>>>>> 520493c7
         label='Comments'
     )
 
@@ -558,10 +513,6 @@
         required=False
     )
     comments = CommentField(
-<<<<<<< HEAD
-        widget=forms.Textarea,
-=======
->>>>>>> 520493c7
         label='Comments'
     )
 
