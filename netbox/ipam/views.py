from django.contrib.contenttypes.models import ContentType
from django.db.models import Prefetch
from django.db.models.expressions import RawSQL
from django.shortcuts import get_object_or_404, redirect, render
from django.urls import reverse

from dcim.filtersets import InterfaceFilterSet
from dcim.models import Interface, Site
from dcim.tables import SiteTable
from netbox.views import generic
from utilities.utils import count_related
from virtualization.filtersets import VMInterfaceFilterSet
from virtualization.models import VMInterface
from . import filtersets, forms, tables
from .constants import *
from .models import *
from .models import ASN
from .utils import add_requested_prefixes, add_available_ipaddresses, add_available_vlans


#
# VRFs
#

class VRFListView(generic.ObjectListView):
    queryset = VRF.objects.all()
    filterset = filtersets.VRFFilterSet
    filterset_form = forms.VRFFilterForm
    table = tables.VRFTable


class VRFView(generic.ObjectView):
    queryset = VRF.objects.all()

    def get_extra_context(self, request, instance):
        prefix_count = Prefix.objects.restrict(request.user, 'view').filter(vrf=instance).count()
        ipaddress_count = IPAddress.objects.restrict(request.user, 'view').filter(vrf=instance).count()

        import_targets_table = tables.RouteTargetTable(
            instance.import_targets.prefetch_related('tenant'),
            orderable=False
        )
        export_targets_table = tables.RouteTargetTable(
            instance.export_targets.prefetch_related('tenant'),
            orderable=False
        )

        return {
            'prefix_count': prefix_count,
            'ipaddress_count': ipaddress_count,
            'import_targets_table': import_targets_table,
            'export_targets_table': export_targets_table,
        }


class VRFEditView(generic.ObjectEditView):
    queryset = VRF.objects.all()
    model_form = forms.VRFForm


class VRFDeleteView(generic.ObjectDeleteView):
    queryset = VRF.objects.all()


class VRFBulkImportView(generic.BulkImportView):
    queryset = VRF.objects.all()
    model_form = forms.VRFCSVForm
    table = tables.VRFTable


class VRFBulkEditView(generic.BulkEditView):
    queryset = VRF.objects.prefetch_related('tenant')
    filterset = filtersets.VRFFilterSet
    table = tables.VRFTable
    form = forms.VRFBulkEditForm


class VRFBulkDeleteView(generic.BulkDeleteView):
    queryset = VRF.objects.prefetch_related('tenant')
    filterset = filtersets.VRFFilterSet
    table = tables.VRFTable


#
# Route targets
#

class RouteTargetListView(generic.ObjectListView):
    queryset = RouteTarget.objects.all()
    filterset = filtersets.RouteTargetFilterSet
    filterset_form = forms.RouteTargetFilterForm
    table = tables.RouteTargetTable


class RouteTargetView(generic.ObjectView):
    queryset = RouteTarget.objects.all()

    def get_extra_context(self, request, instance):
        importing_vrfs_table = tables.VRFTable(
            instance.importing_vrfs.prefetch_related('tenant'),
            orderable=False
        )
        exporting_vrfs_table = tables.VRFTable(
            instance.exporting_vrfs.prefetch_related('tenant'),
            orderable=False
        )

        return {
            'importing_vrfs_table': importing_vrfs_table,
            'exporting_vrfs_table': exporting_vrfs_table,
        }


class RouteTargetEditView(generic.ObjectEditView):
    queryset = RouteTarget.objects.all()
    model_form = forms.RouteTargetForm


class RouteTargetDeleteView(generic.ObjectDeleteView):
    queryset = RouteTarget.objects.all()


class RouteTargetBulkImportView(generic.BulkImportView):
    queryset = RouteTarget.objects.all()
    model_form = forms.RouteTargetCSVForm
    table = tables.RouteTargetTable


class RouteTargetBulkEditView(generic.BulkEditView):
    queryset = RouteTarget.objects.prefetch_related('tenant')
    filterset = filtersets.RouteTargetFilterSet
    table = tables.RouteTargetTable
    form = forms.RouteTargetBulkEditForm


class RouteTargetBulkDeleteView(generic.BulkDeleteView):
    queryset = RouteTarget.objects.prefetch_related('tenant')
    filterset = filtersets.RouteTargetFilterSet
    table = tables.RouteTargetTable


#
# RIRs
#

class RIRListView(generic.ObjectListView):
    queryset = RIR.objects.annotate(
        aggregate_count=count_related(Aggregate, 'rir')
    )
    filterset = filtersets.RIRFilterSet
    filterset_form = forms.RIRFilterForm
    table = tables.RIRTable


class RIRView(generic.ObjectView):
    queryset = RIR.objects.all()

    def get_extra_context(self, request, instance):
        aggregates = Aggregate.objects.restrict(request.user, 'view').filter(
            rir=instance
        )
        aggregates_table = tables.AggregateTable(aggregates, exclude=('rir', 'utilization'))
        aggregates_table.configure(request)

        return {
            'aggregates_table': aggregates_table,
        }


class RIREditView(generic.ObjectEditView):
    queryset = RIR.objects.all()
    model_form = forms.RIRForm


class RIRDeleteView(generic.ObjectDeleteView):
    queryset = RIR.objects.all()


class RIRBulkImportView(generic.BulkImportView):
    queryset = RIR.objects.all()
    model_form = forms.RIRCSVForm
    table = tables.RIRTable


class RIRBulkEditView(generic.BulkEditView):
    queryset = RIR.objects.annotate(
        aggregate_count=count_related(Aggregate, 'rir')
    )
    filterset = filtersets.RIRFilterSet
    table = tables.RIRTable
    form = forms.RIRBulkEditForm


class RIRBulkDeleteView(generic.BulkDeleteView):
    queryset = RIR.objects.annotate(
        aggregate_count=count_related(Aggregate, 'rir')
    )
    filterset = filtersets.RIRFilterSet
    table = tables.RIRTable


#
# ASNs
#

class ASNListView(generic.ObjectListView):
    queryset = ASN.objects.annotate(
        site_count=count_related(Site, 'asns'),
    )
    filterset = filtersets.ASNFilterSet
    filterset_form = forms.ASNFilterForm
    table = tables.ASNTable


class ASNView(generic.ObjectView):
    queryset = ASN.objects.all()

    def get_extra_context(self, request, instance):
        sites = instance.sites.restrict(request.user, 'view')
        sites_table = SiteTable(sites)
        sites_table.configure(request)

        return {
            'sites_table': sites_table,
            'sites_count': sites.count()
        }


class ASNEditView(generic.ObjectEditView):
    queryset = ASN.objects.all()
    model_form = forms.ASNForm


class ASNDeleteView(generic.ObjectDeleteView):
    queryset = ASN.objects.all()


class ASNBulkImportView(generic.BulkImportView):
    queryset = ASN.objects.all()
    model_form = forms.ASNCSVForm
    table = tables.ASNTable


class ASNBulkEditView(generic.BulkEditView):
    queryset = ASN.objects.annotate(
        site_count=count_related(Site, 'asns')
    )
    filterset = filtersets.ASNFilterSet
    table = tables.ASNTable
    form = forms.ASNBulkEditForm


class ASNBulkDeleteView(generic.BulkDeleteView):
    queryset = ASN.objects.annotate(
        site_count=count_related(Site, 'asns')
    )
    filterset = filtersets.ASNFilterSet
    table = tables.ASNTable


#
# Aggregates
#

class AggregateListView(generic.ObjectListView):
    queryset = Aggregate.objects.annotate(
        child_count=RawSQL('SELECT COUNT(*) FROM ipam_prefix WHERE ipam_prefix.prefix <<= ipam_aggregate.prefix', ())
    )
    filterset = filtersets.AggregateFilterSet
    filterset_form = forms.AggregateFilterForm
    table = tables.AggregateTable


class AggregateView(generic.ObjectView):
    queryset = Aggregate.objects.all()


class AggregatePrefixesView(generic.ObjectChildrenView):
    queryset = Aggregate.objects.all()
    child_model = Prefix
    table = tables.PrefixTable
    filterset = filtersets.PrefixFilterSet
    template_name = 'ipam/aggregate/prefixes.html'

    def get_children(self, request, parent):
        return Prefix.objects.restrict(request.user, 'view').filter(
            prefix__net_contained_or_equal=str(parent.prefix)
        ).prefetch_related('site', 'role', 'tenant', 'vlan')

    def prep_table_data(self, request, queryset, parent):
        # Determine whether to show assigned prefixes, available prefixes, or both
        show_available = bool(request.GET.get('show_available', 'true') == 'true')
        show_assigned = bool(request.GET.get('show_assigned', 'true') == 'true')

        return add_requested_prefixes(parent.prefix, queryset, show_available, show_assigned)

    def get_extra_context(self, request, instance):
        return {
            'bulk_querystring': f'within={instance.prefix}',
            'active_tab': 'prefixes',
            'first_available_prefix': instance.get_first_available_prefix(),
            'show_available': bool(request.GET.get('show_available', 'true') == 'true'),
            'show_assigned': bool(request.GET.get('show_assigned', 'true') == 'true'),
        }


class AggregateEditView(generic.ObjectEditView):
    queryset = Aggregate.objects.all()
    model_form = forms.AggregateForm


class AggregateDeleteView(generic.ObjectDeleteView):
    queryset = Aggregate.objects.all()


class AggregateBulkImportView(generic.BulkImportView):
    queryset = Aggregate.objects.all()
    model_form = forms.AggregateCSVForm
    table = tables.AggregateTable


class AggregateBulkEditView(generic.BulkEditView):
    queryset = Aggregate.objects.prefetch_related('rir')
    filterset = filtersets.AggregateFilterSet
    table = tables.AggregateTable
    form = forms.AggregateBulkEditForm


class AggregateBulkDeleteView(generic.BulkDeleteView):
    queryset = Aggregate.objects.prefetch_related('rir')
    filterset = filtersets.AggregateFilterSet
    table = tables.AggregateTable


#
# Prefix/VLAN roles
#

class RoleListView(generic.ObjectListView):
    queryset = Role.objects.annotate(
        prefix_count=count_related(Prefix, 'role'),
        iprange_count=count_related(IPRange, 'role'),
        vlan_count=count_related(VLAN, 'role')
    )
    filterset = filtersets.RoleFilterSet
    filterset_form = forms.RoleFilterForm
    table = tables.RoleTable


class RoleView(generic.ObjectView):
    queryset = Role.objects.all()

    def get_extra_context(self, request, instance):
        prefixes = Prefix.objects.restrict(request.user, 'view').filter(
            role=instance
        )

        prefixes_table = tables.PrefixTable(prefixes, exclude=('role', 'utilization'))
        prefixes_table.configure(request)

        return {
            'prefixes_table': prefixes_table,
        }


class RoleEditView(generic.ObjectEditView):
    queryset = Role.objects.all()
    model_form = forms.RoleForm


class RoleDeleteView(generic.ObjectDeleteView):
    queryset = Role.objects.all()


class RoleBulkImportView(generic.BulkImportView):
    queryset = Role.objects.all()
    model_form = forms.RoleCSVForm
    table = tables.RoleTable


class RoleBulkEditView(generic.BulkEditView):
    queryset = Role.objects.all()
    filterset = filtersets.RoleFilterSet
    table = tables.RoleTable
    form = forms.RoleBulkEditForm


class RoleBulkDeleteView(generic.BulkDeleteView):
    queryset = Role.objects.all()
    table = tables.RoleTable


#
# Prefixes
#

class PrefixListView(generic.ObjectListView):
    queryset = Prefix.objects.all()
    filterset = filtersets.PrefixFilterSet
    filterset_form = forms.PrefixFilterForm
    table = tables.PrefixTable
    template_name = 'ipam/prefix_list.html'


class PrefixView(generic.ObjectView):
    queryset = Prefix.objects.prefetch_related('vrf', 'site__region', 'tenant__group', 'vlan__group', 'role')

    def get_extra_context(self, request, instance):
        try:
            aggregate = Aggregate.objects.restrict(request.user, 'view').get(
                prefix__net_contains_or_equals=str(instance.prefix)
            )
        except Aggregate.DoesNotExist:
            aggregate = None

        # Parent prefixes table
        parent_prefixes = Prefix.objects.restrict(request.user, 'view').filter(
            Q(vrf=instance.vrf) | Q(vrf__isnull=True)
        ).filter(
            prefix__net_contains=str(instance.prefix)
        ).prefetch_related(
            'site', 'role', 'tenant'
        )
        parent_prefix_table = tables.PrefixTable(
            list(parent_prefixes),
            exclude=('vrf', 'utilization'),
            orderable=False
        )

        # Duplicate prefixes table
        duplicate_prefixes = Prefix.objects.restrict(request.user, 'view').filter(
            vrf=instance.vrf, prefix=str(instance.prefix)
        ).exclude(
            pk=instance.pk
        ).prefetch_related(
            'site', 'role'
        )
        duplicate_prefix_table = tables.PrefixTable(
            list(duplicate_prefixes),
            exclude=('vrf', 'utilization'),
            orderable=False
        )

        return {
            'aggregate': aggregate,
            'parent_prefix_table': parent_prefix_table,
            'duplicate_prefix_table': duplicate_prefix_table,
        }


class PrefixPrefixesView(generic.ObjectChildrenView):
    queryset = Prefix.objects.all()
    child_model = Prefix
    table = tables.PrefixTable
    filterset = filtersets.PrefixFilterSet
    template_name = 'ipam/prefix/prefixes.html'

    def get_children(self, request, parent):
        return parent.get_child_prefixes().restrict(request.user, 'view').prefetch_related(
            'site', 'vrf', 'vlan', 'role', 'tenant',
        )

    def prep_table_data(self, request, queryset, parent):
        # Determine whether to show assigned prefixes, available prefixes, or both
        show_available = bool(request.GET.get('show_available', 'true') == 'true')
        show_assigned = bool(request.GET.get('show_assigned', 'true') == 'true')

        return add_requested_prefixes(parent.prefix, queryset, show_available, show_assigned)

    def get_extra_context(self, request, instance):
        return {
            'bulk_querystring': f"vrf_id={instance.vrf.pk if instance.vrf else '0'}&within={instance.prefix}",
            'active_tab': 'prefixes',
            'first_available_prefix': instance.get_first_available_prefix(),
            'show_available': bool(request.GET.get('show_available', 'true') == 'true'),
            'show_assigned': bool(request.GET.get('show_assigned', 'true') == 'true'),
        }


class PrefixIPRangesView(generic.ObjectChildrenView):
    queryset = Prefix.objects.all()
    child_model = IPRange
    table = tables.IPRangeTable
    filterset = filtersets.IPRangeFilterSet
    template_name = 'ipam/prefix/ip_ranges.html'

    def get_children(self, request, parent):
        return parent.get_child_ranges().restrict(request.user, 'view').prefetch_related(
            'vrf', 'role', 'tenant',
        )

    def get_extra_context(self, request, instance):
        return {
            'bulk_querystring': f"vrf_id={instance.vrf.pk if instance.vrf else '0'}&parent={instance.prefix}",
            'active_tab': 'ip-ranges',
            'first_available_ip': instance.get_first_available_ip(),
        }


class PrefixIPAddressesView(generic.ObjectChildrenView):
    queryset = Prefix.objects.all()
    child_model = IPAddress
    table = tables.IPAddressTable
    filterset = filtersets.IPAddressFilterSet
    template_name = 'ipam/prefix/ip_addresses.html'

    def get_children(self, request, parent):
        return parent.get_child_ips().restrict(request.user, 'view').prefetch_related('vrf', 'tenant')

    def prep_table_data(self, request, queryset, parent):
        show_available = bool(request.GET.get('show_available', 'true') == 'true')
        if show_available:
            return add_available_ipaddresses(parent.prefix, queryset, parent.is_pool)

        return queryset

    def get_extra_context(self, request, instance):
        return {
            'bulk_querystring': f"vrf_id={instance.vrf.pk if instance.vrf else '0'}&parent={instance.prefix}",
            'active_tab': 'ip-addresses',
            'first_available_ip': instance.get_first_available_ip(),
        }


class PrefixEditView(generic.ObjectEditView):
    queryset = Prefix.objects.all()
    model_form = forms.PrefixForm


class PrefixDeleteView(generic.ObjectDeleteView):
    queryset = Prefix.objects.all()


class PrefixBulkImportView(generic.BulkImportView):
    queryset = Prefix.objects.all()
    model_form = forms.PrefixCSVForm
    table = tables.PrefixTable


class PrefixBulkEditView(generic.BulkEditView):
    queryset = Prefix.objects.prefetch_related('site', 'vrf__tenant', 'tenant', 'vlan', 'role')
    filterset = filtersets.PrefixFilterSet
    table = tables.PrefixTable
    form = forms.PrefixBulkEditForm


class PrefixBulkDeleteView(generic.BulkDeleteView):
    queryset = Prefix.objects.prefetch_related('site', 'vrf__tenant', 'tenant', 'vlan', 'role')
    filterset = filtersets.PrefixFilterSet
    table = tables.PrefixTable


#
# IP Ranges
#

class IPRangeListView(generic.ObjectListView):
    queryset = IPRange.objects.all()
    filterset = filtersets.IPRangeFilterSet
    filterset_form = forms.IPRangeFilterForm
    table = tables.IPRangeTable


class IPRangeView(generic.ObjectView):
    queryset = IPRange.objects.all()


class IPRangeIPAddressesView(generic.ObjectChildrenView):
    queryset = IPRange.objects.all()
    child_model = IPAddress
    table = tables.IPAddressTable
    filterset = filtersets.IPAddressFilterSet
    template_name = 'ipam/iprange/ip_addresses.html'

    def get_children(self, request, parent):
        return parent.get_child_ips().restrict(request.user, 'view').prefetch_related(
            'vrf', 'role', 'tenant',
        )

    def get_extra_context(self, request, instance):
        return {
            'active_tab': 'ip-addresses',
        }


class IPRangeEditView(generic.ObjectEditView):
    queryset = IPRange.objects.all()
    model_form = forms.IPRangeForm


class IPRangeDeleteView(generic.ObjectDeleteView):
    queryset = IPRange.objects.all()


class IPRangeBulkImportView(generic.BulkImportView):
    queryset = IPRange.objects.all()
    model_form = forms.IPRangeCSVForm
    table = tables.IPRangeTable


class IPRangeBulkEditView(generic.BulkEditView):
    queryset = IPRange.objects.prefetch_related('vrf', 'tenant')
    filterset = filtersets.IPRangeFilterSet
    table = tables.IPRangeTable
    form = forms.IPRangeBulkEditForm


class IPRangeBulkDeleteView(generic.BulkDeleteView):
    queryset = IPRange.objects.prefetch_related('vrf', 'tenant')
    filterset = filtersets.IPRangeFilterSet
    table = tables.IPRangeTable


#
# IP addresses
#

class IPAddressListView(generic.ObjectListView):
    queryset = IPAddress.objects.all()
    filterset = filtersets.IPAddressFilterSet
    filterset_form = forms.IPAddressFilterForm
    table = tables.IPAddressTable


class IPAddressView(generic.ObjectView):
    queryset = IPAddress.objects.prefetch_related('vrf__tenant', 'tenant')

    def get_extra_context(self, request, instance):
        # Parent prefixes table
        parent_prefixes = Prefix.objects.restrict(request.user, 'view').filter(
            vrf=instance.vrf,
            prefix__net_contains_or_equals=str(instance.address.ip)
        ).prefetch_related(
            'site', 'role'
        )
        parent_prefixes_table = tables.PrefixTable(
            list(parent_prefixes),
            exclude=('vrf', 'utilization'),
            orderable=False
        )

        # Duplicate IPs table
        duplicate_ips = IPAddress.objects.restrict(request.user, 'view').filter(
            vrf=instance.vrf,
            address=str(instance.address)
        ).exclude(
            pk=instance.pk
        ).prefetch_related(
            'nat_inside'
        )
        # Exclude anycast IPs if this IP is anycast
        if instance.role == IPAddressRoleChoices.ROLE_ANYCAST:
            duplicate_ips = duplicate_ips.exclude(role=IPAddressRoleChoices.ROLE_ANYCAST)
        # Limit to a maximum of 10 duplicates displayed here
        duplicate_ips_table = tables.IPAddressTable(duplicate_ips[:10], orderable=False)

        # Related IP table
        related_ips = IPAddress.objects.restrict(request.user, 'view').exclude(
            address=str(instance.address)
        ).filter(
            vrf=instance.vrf, address__net_contained_or_equal=str(instance.address)
        )
        related_ips_table = tables.IPAddressTable(related_ips, orderable=False)
        related_ips_table.configure(request)

        return {
            'parent_prefixes_table': parent_prefixes_table,
            'duplicate_ips_table': duplicate_ips_table,
            'more_duplicate_ips': duplicate_ips.count() > 10,
            'related_ips_table': related_ips_table,
        }


class IPAddressEditView(generic.ObjectEditView):
    queryset = IPAddress.objects.all()
    model_form = forms.IPAddressForm
    template_name = 'ipam/ipaddress_edit.html'

    def alter_object(self, obj, request, url_args, url_kwargs):

        if 'interface' in request.GET:
            try:
                obj.assigned_object = Interface.objects.get(pk=request.GET['interface'])
            except (ValueError, Interface.DoesNotExist):
                pass

        elif 'vminterface' in request.GET:
            try:
                obj.assigned_object = VMInterface.objects.get(pk=request.GET['vminterface'])
            except (ValueError, VMInterface.DoesNotExist):
                pass

        elif 'fhrpgroup' in request.GET:
            try:
                obj.assigned_object = FHRPGroup.objects.get(pk=request.GET['fhrpgroup'])
            except (ValueError, FHRPGroup.DoesNotExist):
                pass

        return obj


# TODO: Standardize or remove this view
class IPAddressAssignView(generic.ObjectView):
    """
    Search for IPAddresses to be assigned to an Interface.
    """
    queryset = IPAddress.objects.all()

    def dispatch(self, request, *args, **kwargs):

        # Redirect user if an interface has not been provided
        if 'interface' not in request.GET and 'vminterface' not in request.GET:
            return redirect('ipam:ipaddress_add')

        return super().dispatch(request, *args, **kwargs)

    def get(self, request):
        form = forms.IPAddressAssignForm()

        return render(request, 'ipam/ipaddress_assign.html', {
            'form': form,
            'return_url': request.GET.get('return_url', ''),
        })

    def post(self, request):
        form = forms.IPAddressAssignForm(request.POST)
        table = None

        if form.is_valid():

            addresses = self.queryset.prefetch_related('vrf', 'tenant')
            # Limit to 100 results
            addresses = filtersets.IPAddressFilterSet(request.POST, addresses).qs[:100]
            table = tables.IPAddressAssignTable(addresses)

        return render(request, 'ipam/ipaddress_assign.html', {
            'form': form,
            'table': table,
            'return_url': request.GET.get('return_url'),
        })


class IPAddressDeleteView(generic.ObjectDeleteView):
    queryset = IPAddress.objects.all()


class IPAddressBulkCreateView(generic.BulkCreateView):
    queryset = IPAddress.objects.all()
    form = forms.IPAddressBulkCreateForm
    model_form = forms.IPAddressBulkAddForm
    pattern_target = 'address'
    template_name = 'ipam/ipaddress_bulk_add.html'


class IPAddressBulkImportView(generic.BulkImportView):
    queryset = IPAddress.objects.all()
    model_form = forms.IPAddressCSVForm
    table = tables.IPAddressTable


class IPAddressBulkEditView(generic.BulkEditView):
    queryset = IPAddress.objects.prefetch_related('vrf__tenant', 'tenant')
    filterset = filtersets.IPAddressFilterSet
    table = tables.IPAddressTable
    form = forms.IPAddressBulkEditForm


class IPAddressBulkDeleteView(generic.BulkDeleteView):
    queryset = IPAddress.objects.prefetch_related('vrf__tenant', 'tenant')
    filterset = filtersets.IPAddressFilterSet
    table = tables.IPAddressTable


#
# VLAN groups
#

class VLANGroupListView(generic.ObjectListView):
    queryset = VLANGroup.objects.annotate(
        vlan_count=count_related(VLAN, 'group')
    )
    filterset = filtersets.VLANGroupFilterSet
    filterset_form = forms.VLANGroupFilterForm
    table = tables.VLANGroupTable


class VLANGroupView(generic.ObjectView):
    queryset = VLANGroup.objects.all()

    def get_extra_context(self, request, instance):
        vlans = VLAN.objects.restrict(request.user, 'view').filter(group=instance).prefetch_related(
            Prefetch('prefixes', queryset=Prefix.objects.restrict(request.user))
        ).order_by('vid')
        vlans_count = vlans.count()
        vlans = add_available_vlans(vlans, vlan_group=instance)

        vlans_table = tables.VLANTable(vlans, exclude=('site', 'group', 'prefixes'))
        if request.user.has_perm('ipam.change_vlan') or request.user.has_perm('ipam.delete_vlan'):
            vlans_table.columns.show('pk')
        vlans_table.configure(request)

        # Compile permissions list for rendering the object table
        permissions = {
            'add': request.user.has_perm('ipam.add_vlan'),
            'change': request.user.has_perm('ipam.change_vlan'),
            'delete': request.user.has_perm('ipam.delete_vlan'),
        }

        return {
            'vlans_count': vlans_count,
            'vlans_table': vlans_table,
            'permissions': permissions,
        }


class VLANGroupEditView(generic.ObjectEditView):
    queryset = VLANGroup.objects.all()
    model_form = forms.VLANGroupForm


class VLANGroupDeleteView(generic.ObjectDeleteView):
    queryset = VLANGroup.objects.all()


class VLANGroupBulkImportView(generic.BulkImportView):
    queryset = VLANGroup.objects.all()
    model_form = forms.VLANGroupCSVForm
    table = tables.VLANGroupTable


class VLANGroupBulkEditView(generic.BulkEditView):
    queryset = VLANGroup.objects.annotate(
        vlan_count=count_related(VLAN, 'group')
    )
    filterset = filtersets.VLANGroupFilterSet
    table = tables.VLANGroupTable
    form = forms.VLANGroupBulkEditForm


class VLANGroupBulkDeleteView(generic.BulkDeleteView):
    queryset = VLANGroup.objects.annotate(
        vlan_count=count_related(VLAN, 'group')
    )
    filterset = filtersets.VLANGroupFilterSet
    table = tables.VLANGroupTable


#
# FHRP groups
#

class FHRPGroupListView(generic.ObjectListView):
    queryset = FHRPGroup.objects.annotate(
        member_count=count_related(FHRPGroupAssignment, 'group')
    )
    filterset = filtersets.FHRPGroupFilterSet
    filterset_form = forms.FHRPGroupFilterForm
    table = tables.FHRPGroupTable


class FHRPGroupView(generic.ObjectView):
    queryset = FHRPGroup.objects.all()

    def get_extra_context(self, request, instance):
        # Get assigned IP addresses
        ipaddress_table = tables.AssignedIPAddressesTable(
            data=instance.ip_addresses.restrict(request.user, 'view').prefetch_related('vrf', 'tenant'),
            orderable=False
        )

        # Get assigned interfaces
        members_table = tables.FHRPGroupAssignmentTable(
            data=FHRPGroupAssignment.objects.restrict(request.user, 'view').filter(group=instance),
            orderable=False
        )
        members_table.columns.hide('group')

        return {
            'ipaddress_table': ipaddress_table,
            'members_table': members_table,
            'member_count': FHRPGroupAssignment.objects.filter(group=instance).count(),
        }


class FHRPGroupEditView(generic.ObjectEditView):
    queryset = FHRPGroup.objects.all()
    model_form = forms.FHRPGroupForm
    template_name = 'ipam/fhrpgroup_edit.html'

    def get_return_url(self, request, obj=None):
        return_url = super().get_return_url(request, obj)

        # If we're redirecting the user to the FHRPGroupAssignment creation form,
        # initialize the group field with the FHRPGroup we just saved.
        if return_url.startswith(reverse('ipam:fhrpgroupassignment_add')):
            return_url += f'&group={obj.pk}'

        return return_url


class FHRPGroupDeleteView(generic.ObjectDeleteView):
    queryset = FHRPGroup.objects.all()


class FHRPGroupBulkImportView(generic.BulkImportView):
    queryset = FHRPGroup.objects.all()
    model_form = forms.FHRPGroupCSVForm
    table = tables.FHRPGroupTable


class FHRPGroupBulkEditView(generic.BulkEditView):
    queryset = FHRPGroup.objects.all()
    filterset = filtersets.FHRPGroupFilterSet
    table = tables.FHRPGroupTable
    form = forms.FHRPGroupBulkEditForm


class FHRPGroupBulkDeleteView(generic.BulkDeleteView):
    queryset = FHRPGroup.objects.all()
    filterset = filtersets.FHRPGroupFilterSet
    table = tables.FHRPGroupTable


#
# FHRP group assignments
#

class FHRPGroupAssignmentEditView(generic.ObjectEditView):
    queryset = FHRPGroupAssignment.objects.all()
    model_form = forms.FHRPGroupAssignmentForm
    template_name = 'ipam/fhrpgroupassignment_edit.html'

    def alter_object(self, instance, request, args, kwargs):
        if not instance.pk:
            # Assign the interface based on URL kwargs
            content_type = get_object_or_404(ContentType, pk=request.GET.get('interface_type'))
            instance.interface = get_object_or_404(content_type.model_class(), pk=request.GET.get('interface_id'))
        return instance


class FHRPGroupAssignmentDeleteView(generic.ObjectDeleteView):
    queryset = FHRPGroupAssignment.objects.all()


#
# VLANs
#

class VLANListView(generic.ObjectListView):
    queryset = VLAN.objects.all()
    filterset = filtersets.VLANFilterSet
    filterset_form = forms.VLANFilterForm
    table = tables.VLANTable


class VLANView(generic.ObjectView):
    queryset = VLAN.objects.prefetch_related('site__region', 'tenant__group', 'role')

    def get_extra_context(self, request, instance):
        prefixes = Prefix.objects.restrict(request.user, 'view').filter(vlan=instance).prefetch_related(
            'vrf', 'site', 'role'
        )
        prefix_table = tables.PrefixTable(list(prefixes), exclude=('vlan', 'utilization'), orderable=False)

        return {
            'prefix_table': prefix_table,
        }


class VLANInterfacesView(generic.ObjectChildrenView):
    queryset = VLAN.objects.all()
    child_model = Interface
    table = tables.VLANDevicesTable
    filterset = InterfaceFilterSet
    template_name = 'ipam/vlan/interfaces.html'

    def get_children(self, request, parent):
        return parent.get_interfaces().restrict(request.user, 'view')

    def get_extra_context(self, request, instance):
        return {
            'active_tab': 'interfaces',
        }


class VLANVMInterfacesView(generic.ObjectChildrenView):
    queryset = VLAN.objects.all()
    child_model = VMInterface
    table = tables.VLANVirtualMachinesTable
    filterset = VMInterfaceFilterSet
    template_name = 'ipam/vlan/vminterfaces.html'

    def get_children(self, request, parent):
        return parent.get_vminterfaces().restrict(request.user, 'view')

    def get_extra_context(self, request, instance):
        return {
            'active_tab': 'vminterfaces',
        }


class VLANEditView(generic.ObjectEditView):
    queryset = VLAN.objects.all()
    model_form = forms.VLANForm
    template_name = 'ipam/vlan_edit.html'


class VLANDeleteView(generic.ObjectDeleteView):
    queryset = VLAN.objects.all()


class VLANBulkImportView(generic.BulkImportView):
    queryset = VLAN.objects.all()
    model_form = forms.VLANCSVForm
    table = tables.VLANTable


class VLANBulkEditView(generic.BulkEditView):
    queryset = VLAN.objects.prefetch_related('site', 'group', 'tenant', 'role')
    filterset = filtersets.VLANFilterSet
    table = tables.VLANTable
    form = forms.VLANBulkEditForm


class VLANBulkDeleteView(generic.BulkDeleteView):
    queryset = VLAN.objects.prefetch_related('site', 'group', 'tenant', 'role')
    filterset = filtersets.VLANFilterSet
    table = tables.VLANTable


#
# Service templates
#

class ServiceTemplateListView(generic.ObjectListView):
    queryset = ServiceTemplate.objects.all()
    filterset = filtersets.ServiceTemplateFilterSet
    filterset_form = forms.ServiceTemplateFilterForm
    table = tables.ServiceTemplateTable


class ServiceTemplateView(generic.ObjectView):
    queryset = ServiceTemplate.objects.all()


class ServiceTemplateEditView(generic.ObjectEditView):
    queryset = ServiceTemplate.objects.all()
    model_form = forms.ServiceTemplateForm


class ServiceTemplateDeleteView(generic.ObjectDeleteView):
    queryset = ServiceTemplate.objects.all()


class ServiceTemplateBulkImportView(generic.BulkImportView):
    queryset = ServiceTemplate.objects.all()
    model_form = forms.ServiceTemplateCSVForm
    table = tables.ServiceTemplateTable


class ServiceTemplateBulkEditView(generic.BulkEditView):
    queryset = ServiceTemplate.objects.all()
    filterset = filtersets.ServiceTemplateFilterSet
    table = tables.ServiceTemplateTable
    form = forms.ServiceTemplateBulkEditForm


class ServiceTemplateBulkDeleteView(generic.BulkDeleteView):
    queryset = ServiceTemplate.objects.all()
    filterset = filtersets.ServiceTemplateFilterSet
    table = tables.ServiceTemplateTable


#
# Services
#

class ServiceListView(generic.ObjectListView):
    queryset = Service.objects.all()
    filterset = filtersets.ServiceFilterSet
    filterset_form = forms.ServiceFilterForm
    table = tables.ServiceTable
<<<<<<< HEAD
    actions = ('import', 'export', 'bulk_edit', 'bulk_delete')
=======
>>>>>>> 06cb7f35


class ServiceView(generic.ObjectView):
    queryset = Service.objects.prefetch_related('ipaddresses')


class ServiceCreateView(generic.ObjectEditView):
    queryset = Service.objects.all()
    model_form = forms.ServiceCreateForm
    template_name = 'ipam/service_create.html'


class ServiceEditView(generic.ObjectEditView):
    queryset = Service.objects.prefetch_related('ipaddresses')
    model_form = forms.ServiceForm
    template_name = 'ipam/service_edit.html'


class ServiceDeleteView(generic.ObjectDeleteView):
    queryset = Service.objects.all()


class ServiceBulkImportView(generic.BulkImportView):
    queryset = Service.objects.all()
    model_form = forms.ServiceCSVForm
    table = tables.ServiceTable


class ServiceBulkEditView(generic.BulkEditView):
    queryset = Service.objects.prefetch_related('device', 'virtual_machine')
    filterset = filtersets.ServiceFilterSet
    table = tables.ServiceTable
    form = forms.ServiceBulkEditForm


class ServiceBulkDeleteView(generic.BulkDeleteView):
    queryset = Service.objects.prefetch_related('device', 'virtual_machine')
    filterset = filtersets.ServiceFilterSet
    table = tables.ServiceTable<|MERGE_RESOLUTION|>--- conflicted
+++ resolved
@@ -1080,10 +1080,6 @@
     filterset = filtersets.ServiceFilterSet
     filterset_form = forms.ServiceFilterForm
     table = tables.ServiceTable
-<<<<<<< HEAD
-    actions = ('import', 'export', 'bulk_edit', 'bulk_delete')
-=======
->>>>>>> 06cb7f35
 
 
 class ServiceView(generic.ObjectView):
