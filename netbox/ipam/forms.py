--- conflicted
+++ resolved
@@ -428,68 +428,6 @@
         fields = ['address_pattern', 'vrf', 'tenant', 'status', 'description']
 
 
-<<<<<<< HEAD
-class IPAddressAssignForm(BootstrapMixin, forms.Form):
-    site = forms.ModelChoiceField(
-        queryset=Site.objects.all(),
-        label='Site',
-        required=False,
-        widget=forms.Select(
-            attrs={'filter-for': 'rack'}
-        )
-    )
-    rack = forms.ModelChoiceField(
-        queryset=Rack.objects.all(),
-        label='Rack',
-        required=False,
-        widget=APISelect(
-            api_url='/api/dcim/racks/?site_id={{site}}',
-            display_field='display_name',
-            attrs={'filter-for': 'device', 'nullable': 'true'}
-        )
-    )
-    device = forms.ModelChoiceField(
-        queryset=Device.objects.all(),
-        label='Device',
-        required=False,
-        widget=APISelect(
-            api_url='/api/dcim/devices/?site_id={{site}}&rack_id={{rack}}',
-            display_field='display_name',
-            attrs={'filter-for': 'interface'}
-        )
-    )
-    livesearch = forms.CharField(
-        required=False,
-        label='Device',
-        widget=Livesearch(
-            query_key='q',
-            query_url='dcim-api:device-list',
-            field_to_update='device'
-        )
-    )
-    interface = forms.ModelChoiceField(
-        queryset=Interface.objects.all(),
-        label='Interface',
-        widget=APISelect(
-            api_url='/api/dcim/interfaces/?device_id={{device}}'
-        )
-    )
-    set_as_primary = forms.BooleanField(
-        label='Set as primary IP for device',
-        required=False
-    )
-
-    def __init__(self, *args, **kwargs):
-
-        super(IPAddressAssignForm, self).__init__(*args, **kwargs)
-
-        self.fields['rack'].choices = []
-        self.fields['device'].choices = []
-        self.fields['interface'].choices = []
-
-
-=======
->>>>>>> e7a6d1f5
 class IPAddressFromCSVForm(forms.ModelForm):
     vrf = forms.ModelChoiceField(queryset=VRF.objects.all(), required=False, to_field_name='rd',
                                  error_messages={'invalid_choice': 'VRF not found.'})
