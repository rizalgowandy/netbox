import hashlib
import importlib
import importlib.util
import os
import platform
import sys
import warnings
from urllib.parse import urlsplit

import django
import sentry_sdk
from django.contrib.messages import constants as messages
from django.core.exceptions import ImproperlyConfigured, ValidationError
from django.core.validators import URLValidator
from django.utils.encoding import force_str
from extras.plugins import PluginConfig
from sentry_sdk.integrations.django import DjangoIntegration

from netbox.config import PARAMS


#
# Environment setup
#

<<<<<<< HEAD
VERSION = '3.4-beta1'
=======
VERSION = '3.3.8-dev'
>>>>>>> 2af8891f

# Hostname
HOSTNAME = platform.node()

# Set the base directory two levels up
BASE_DIR = os.path.dirname(os.path.dirname(os.path.abspath(__file__)))

# Validate Python version
if sys.version_info < (3, 8):
    raise RuntimeError(
        f"NetBox requires Python 3.8 or later. (Currently installed: Python {platform.python_version()})"
    )

DEFAULT_SENTRY_DSN = 'https://198cf560b29d4054ab8e583a1d10ea58@o1242133.ingest.sentry.io/6396485'

#
# Configuration import
#

# Import configuration parameters
config_path = os.getenv('NETBOX_CONFIGURATION', 'netbox.configuration')
try:
    configuration = importlib.import_module(config_path)
except ModuleNotFoundError as e:
    if getattr(e, 'name') == config_path:
        raise ImproperlyConfigured(
            f"Specified configuration module ({config_path}) not found. Please define netbox/netbox/configuration.py "
            f"per the documentation, or specify an alternate module in the NETBOX_CONFIGURATION environment variable."
        )
    raise

# Enforce required configuration parameters
for parameter in ['ALLOWED_HOSTS', 'DATABASE', 'SECRET_KEY', 'REDIS']:
    if not hasattr(configuration, parameter):
        raise ImproperlyConfigured(f"Required parameter {parameter} is missing from configuration.")

# Set required parameters
ALLOWED_HOSTS = getattr(configuration, 'ALLOWED_HOSTS')
DATABASE = getattr(configuration, 'DATABASE')
REDIS = getattr(configuration, 'REDIS')
SECRET_KEY = getattr(configuration, 'SECRET_KEY')

# Calculate a unique deployment ID from the secret key
DEPLOYMENT_ID = hashlib.sha256(SECRET_KEY.encode('utf-8')).hexdigest()[:16]

# Set static config parameters
ADMINS = getattr(configuration, 'ADMINS', [])
AUTH_PASSWORD_VALIDATORS = getattr(configuration, 'AUTH_PASSWORD_VALIDATORS', [])
BASE_PATH = getattr(configuration, 'BASE_PATH', '')
if BASE_PATH:
    BASE_PATH = BASE_PATH.strip('/') + '/'  # Enforce trailing slash only
CORS_ORIGIN_ALLOW_ALL = getattr(configuration, 'CORS_ORIGIN_ALLOW_ALL', False)
CORS_ORIGIN_REGEX_WHITELIST = getattr(configuration, 'CORS_ORIGIN_REGEX_WHITELIST', [])
CORS_ORIGIN_WHITELIST = getattr(configuration, 'CORS_ORIGIN_WHITELIST', [])
CSRF_COOKIE_NAME = getattr(configuration, 'CSRF_COOKIE_NAME', 'csrftoken')
CSRF_COOKIE_PATH = BASE_PATH or '/'
CSRF_TRUSTED_ORIGINS = getattr(configuration, 'CSRF_TRUSTED_ORIGINS', [])
DATE_FORMAT = getattr(configuration, 'DATE_FORMAT', 'N j, Y')
DATETIME_FORMAT = getattr(configuration, 'DATETIME_FORMAT', 'N j, Y g:i a')
DEBUG = getattr(configuration, 'DEBUG', False)
DEVELOPER = getattr(configuration, 'DEVELOPER', False)
DOCS_ROOT = getattr(configuration, 'DOCS_ROOT', os.path.join(os.path.dirname(BASE_DIR), 'docs'))
EMAIL = getattr(configuration, 'EMAIL', {})
EXEMPT_VIEW_PERMISSIONS = getattr(configuration, 'EXEMPT_VIEW_PERMISSIONS', [])
FIELD_CHOICES = getattr(configuration, 'FIELD_CHOICES', {})
HTTP_PROXIES = getattr(configuration, 'HTTP_PROXIES', None)
INTERNAL_IPS = getattr(configuration, 'INTERNAL_IPS', ('127.0.0.1', '::1'))
JINJA2_FILTERS = getattr(configuration, 'JINJA2_FILTERS', {})
LOGGING = getattr(configuration, 'LOGGING', {})
LOGIN_PERSISTENCE = getattr(configuration, 'LOGIN_PERSISTENCE', False)
LOGIN_REQUIRED = getattr(configuration, 'LOGIN_REQUIRED', False)
LOGIN_TIMEOUT = getattr(configuration, 'LOGIN_TIMEOUT', None)
MEDIA_ROOT = getattr(configuration, 'MEDIA_ROOT', os.path.join(BASE_DIR, 'media')).rstrip('/')
METRICS_ENABLED = getattr(configuration, 'METRICS_ENABLED', False)
PLUGINS = getattr(configuration, 'PLUGINS', [])
PLUGINS_CONFIG = getattr(configuration, 'PLUGINS_CONFIG', {})
RELEASE_CHECK_URL = getattr(configuration, 'RELEASE_CHECK_URL', None)
REMOTE_AUTH_AUTO_CREATE_USER = getattr(configuration, 'REMOTE_AUTH_AUTO_CREATE_USER', False)
REMOTE_AUTH_BACKEND = getattr(configuration, 'REMOTE_AUTH_BACKEND', 'netbox.authentication.RemoteUserBackend')
REMOTE_AUTH_DEFAULT_GROUPS = getattr(configuration, 'REMOTE_AUTH_DEFAULT_GROUPS', [])
REMOTE_AUTH_DEFAULT_PERMISSIONS = getattr(configuration, 'REMOTE_AUTH_DEFAULT_PERMISSIONS', {})
REMOTE_AUTH_ENABLED = getattr(configuration, 'REMOTE_AUTH_ENABLED', False)
REMOTE_AUTH_HEADER = getattr(configuration, 'REMOTE_AUTH_HEADER', 'HTTP_REMOTE_USER')
REMOTE_AUTH_GROUP_HEADER = getattr(configuration, 'REMOTE_AUTH_GROUP_HEADER', 'HTTP_REMOTE_USER_GROUP')
REMOTE_AUTH_GROUP_SYNC_ENABLED = getattr(configuration, 'REMOTE_AUTH_GROUP_SYNC_ENABLED', False)
REMOTE_AUTH_SUPERUSER_GROUPS = getattr(configuration, 'REMOTE_AUTH_SUPERUSER_GROUPS', [])
REMOTE_AUTH_SUPERUSERS = getattr(configuration, 'REMOTE_AUTH_SUPERUSERS', [])
REMOTE_AUTH_STAFF_GROUPS = getattr(configuration, 'REMOTE_AUTH_STAFF_GROUPS', [])
REMOTE_AUTH_STAFF_USERS = getattr(configuration, 'REMOTE_AUTH_STAFF_USERS', [])
REMOTE_AUTH_GROUP_SEPARATOR = getattr(configuration, 'REMOTE_AUTH_GROUP_SEPARATOR', '|')
REPORTS_ROOT = getattr(configuration, 'REPORTS_ROOT', os.path.join(BASE_DIR, 'reports')).rstrip('/')
RQ_DEFAULT_TIMEOUT = getattr(configuration, 'RQ_DEFAULT_TIMEOUT', 300)
SCRIPTS_ROOT = getattr(configuration, 'SCRIPTS_ROOT', os.path.join(BASE_DIR, 'scripts')).rstrip('/')
SEARCH_BACKEND = getattr(configuration, 'SEARCH_BACKEND', 'netbox.search.backends.CachedValueSearchBackend')
SENTRY_DSN = getattr(configuration, 'SENTRY_DSN', DEFAULT_SENTRY_DSN)
SENTRY_ENABLED = getattr(configuration, 'SENTRY_ENABLED', False)
SENTRY_SAMPLE_RATE = getattr(configuration, 'SENTRY_SAMPLE_RATE', 1.0)
SENTRY_TRACES_SAMPLE_RATE = getattr(configuration, 'SENTRY_TRACES_SAMPLE_RATE', 0)
SENTRY_TAGS = getattr(configuration, 'SENTRY_TAGS', {})
SESSION_FILE_PATH = getattr(configuration, 'SESSION_FILE_PATH', None)
SESSION_COOKIE_NAME = getattr(configuration, 'SESSION_COOKIE_NAME', 'sessionid')
SESSION_COOKIE_PATH = BASE_PATH or '/'
LANGUAGE_COOKIE_PATH = BASE_PATH or '/'
SHORT_DATE_FORMAT = getattr(configuration, 'SHORT_DATE_FORMAT', 'Y-m-d')
SHORT_DATETIME_FORMAT = getattr(configuration, 'SHORT_DATETIME_FORMAT', 'Y-m-d H:i')
SHORT_TIME_FORMAT = getattr(configuration, 'SHORT_TIME_FORMAT', 'H:i:s')
STORAGE_BACKEND = getattr(configuration, 'STORAGE_BACKEND', None)
STORAGE_CONFIG = getattr(configuration, 'STORAGE_CONFIG', {})
TIME_FORMAT = getattr(configuration, 'TIME_FORMAT', 'g:i a')
TIME_ZONE = getattr(configuration, 'TIME_ZONE', 'UTC')

# Check for hard-coded dynamic config parameters
for param in PARAMS:
    if hasattr(configuration, param.name):
        globals()[param.name] = getattr(configuration, param.name)

# Validate update repo URL and timeout
if RELEASE_CHECK_URL:
    validator = URLValidator(
        message=(
            "RELEASE_CHECK_URL must be a valid API URL. Example: "
            "https://api.github.com/repos/netbox-community/netbox"
        )
    )
    try:
        validator(RELEASE_CHECK_URL)
    except ValidationError as err:
        raise ImproperlyConfigured(str(err))


#
# Database
#

# Only PostgreSQL is supported
if METRICS_ENABLED:
    DATABASE.update({
        'ENGINE': 'django_prometheus.db.backends.postgresql'
    })
else:
    DATABASE.update({
        'ENGINE': 'django.db.backends.postgresql'
    })

DATABASES = {
    'default': DATABASE,
}


#
# Media storage
#

if STORAGE_BACKEND is not None:
    DEFAULT_FILE_STORAGE = STORAGE_BACKEND

    # django-storages
    if STORAGE_BACKEND.startswith('storages.'):

        try:
            import storages.utils  # type: ignore
        except ModuleNotFoundError as e:
            if getattr(e, 'name') == 'storages':
                raise ImproperlyConfigured(
                    f"STORAGE_BACKEND is set to {STORAGE_BACKEND} but django-storages is not present. It can be "
                    f"installed by running 'pip install django-storages'."
                )
            raise e

        # Monkey-patch django-storages to fetch settings from STORAGE_CONFIG
        def _setting(name, default=None):
            if name in STORAGE_CONFIG:
                return STORAGE_CONFIG[name]
            return globals().get(name, default)
        storages.utils.setting = _setting

if STORAGE_CONFIG and STORAGE_BACKEND is None:
    warnings.warn(
        "STORAGE_CONFIG has been set in configuration.py but STORAGE_BACKEND is not defined. STORAGE_CONFIG will be "
        "ignored."
    )


#
# Redis
#

# Background task queuing
if 'tasks' not in REDIS:
    raise ImproperlyConfigured(
        "REDIS section in configuration.py is missing the 'tasks' subsection."
    )
TASKS_REDIS = REDIS['tasks']
TASKS_REDIS_HOST = TASKS_REDIS.get('HOST', 'localhost')
TASKS_REDIS_PORT = TASKS_REDIS.get('PORT', 6379)
TASKS_REDIS_SENTINELS = TASKS_REDIS.get('SENTINELS', [])
TASKS_REDIS_USING_SENTINEL = all([
    isinstance(TASKS_REDIS_SENTINELS, (list, tuple)),
    len(TASKS_REDIS_SENTINELS) > 0
])
TASKS_REDIS_SENTINEL_SERVICE = TASKS_REDIS.get('SENTINEL_SERVICE', 'default')
TASKS_REDIS_SENTINEL_TIMEOUT = TASKS_REDIS.get('SENTINEL_TIMEOUT', 10)
TASKS_REDIS_PASSWORD = TASKS_REDIS.get('PASSWORD', '')
TASKS_REDIS_DATABASE = TASKS_REDIS.get('DATABASE', 0)
TASKS_REDIS_SSL = TASKS_REDIS.get('SSL', False)
TASKS_REDIS_SKIP_TLS_VERIFY = TASKS_REDIS.get('INSECURE_SKIP_TLS_VERIFY', False)

# Caching
if 'caching' not in REDIS:
    raise ImproperlyConfigured(
        "REDIS section in configuration.py is missing caching subsection."
    )
CACHING_REDIS_HOST = REDIS['caching'].get('HOST', 'localhost')
CACHING_REDIS_PORT = REDIS['caching'].get('PORT', 6379)
CACHING_REDIS_DATABASE = REDIS['caching'].get('DATABASE', 0)
CACHING_REDIS_PASSWORD = REDIS['caching'].get('PASSWORD', '')
CACHING_REDIS_SENTINELS = REDIS['caching'].get('SENTINELS', [])
CACHING_REDIS_SENTINEL_SERVICE = REDIS['caching'].get('SENTINEL_SERVICE', 'default')
CACHING_REDIS_PROTO = 'rediss' if REDIS['caching'].get('SSL', False) else 'redis'
CACHING_REDIS_SKIP_TLS_VERIFY = REDIS['caching'].get('INSECURE_SKIP_TLS_VERIFY', False)

CACHES = {
    'default': {
        'BACKEND': 'django_redis.cache.RedisCache',
        'LOCATION': f'{CACHING_REDIS_PROTO}://{CACHING_REDIS_HOST}:{CACHING_REDIS_PORT}/{CACHING_REDIS_DATABASE}',
        'OPTIONS': {
            'CLIENT_CLASS': 'django_redis.client.DefaultClient',
            'PASSWORD': CACHING_REDIS_PASSWORD,
        }
    }
}
if CACHING_REDIS_SENTINELS:
    DJANGO_REDIS_CONNECTION_FACTORY = 'django_redis.pool.SentinelConnectionFactory'
    CACHES['default']['LOCATION'] = f'{CACHING_REDIS_PROTO}://{CACHING_REDIS_SENTINEL_SERVICE}/{CACHING_REDIS_DATABASE}'
    CACHES['default']['OPTIONS']['CLIENT_CLASS'] = 'django_redis.client.SentinelClient'
    CACHES['default']['OPTIONS']['SENTINELS'] = CACHING_REDIS_SENTINELS
if CACHING_REDIS_SKIP_TLS_VERIFY:
    CACHES['default']['OPTIONS'].setdefault('CONNECTION_POOL_KWARGS', {})
    CACHES['default']['OPTIONS']['CONNECTION_POOL_KWARGS']['ssl_cert_reqs'] = False


#
# Sessions
#

if LOGIN_TIMEOUT is not None:
    # Django default is 1209600 seconds (14 days)
    SESSION_COOKIE_AGE = LOGIN_TIMEOUT
SESSION_SAVE_EVERY_REQUEST = bool(LOGIN_PERSISTENCE)
if SESSION_FILE_PATH is not None:
    SESSION_ENGINE = 'django.contrib.sessions.backends.file'


#
# Email
#

EMAIL_HOST = EMAIL.get('SERVER')
EMAIL_HOST_USER = EMAIL.get('USERNAME')
EMAIL_HOST_PASSWORD = EMAIL.get('PASSWORD')
EMAIL_PORT = EMAIL.get('PORT', 25)
EMAIL_SSL_CERTFILE = EMAIL.get('SSL_CERTFILE')
EMAIL_SSL_KEYFILE = EMAIL.get('SSL_KEYFILE')
EMAIL_SUBJECT_PREFIX = '[NetBox] '
EMAIL_USE_SSL = EMAIL.get('USE_SSL', False)
EMAIL_USE_TLS = EMAIL.get('USE_TLS', False)
EMAIL_TIMEOUT = EMAIL.get('TIMEOUT', 10)
SERVER_EMAIL = EMAIL.get('FROM_EMAIL')


#
# Django
#

INSTALLED_APPS = [
    'django.contrib.admin',
    'django.contrib.auth',
    'django.contrib.contenttypes',
    'django.contrib.sessions',
    'django.contrib.messages',
    'django.contrib.staticfiles',
    'django.contrib.humanize',
    'corsheaders',
    'debug_toolbar',
    'graphiql_debug_toolbar',
    'django_filters',
    'django_tables2',
    'django_prometheus',
    'graphene_django',
    'mptt',
    'rest_framework',
    'social_django',
    'taggit',
    'timezone_field',
    'circuits',
    'dcim',
    'ipam',
    'extras',
    'tenancy',
    'users',
    'utilities',
    'virtualization',
    'wireless',
    'django_rq',  # Must come after extras to allow overriding management commands
    'drf_yasg',
]

# Middleware
MIDDLEWARE = [
    'graphiql_debug_toolbar.middleware.DebugToolbarMiddleware',
    'django_prometheus.middleware.PrometheusBeforeMiddleware',
    'corsheaders.middleware.CorsMiddleware',
    'django.contrib.sessions.middleware.SessionMiddleware',
    'django.middleware.common.CommonMiddleware',
    'django.middleware.csrf.CsrfViewMiddleware',
    'django.contrib.auth.middleware.AuthenticationMiddleware',
    'django.contrib.messages.middleware.MessageMiddleware',
    'django.middleware.clickjacking.XFrameOptionsMiddleware',
    'django.middleware.security.SecurityMiddleware',
    'netbox.middleware.ExceptionHandlingMiddleware',
    'netbox.middleware.RemoteUserMiddleware',
    'netbox.middleware.LoginRequiredMiddleware',
    'netbox.middleware.DynamicConfigMiddleware',
    'netbox.middleware.APIVersionMiddleware',
    'netbox.middleware.ObjectChangeMiddleware',
    'django_prometheus.middleware.PrometheusAfterMiddleware',
]

ROOT_URLCONF = 'netbox.urls'

TEMPLATES_DIR = BASE_DIR + '/templates'
TEMPLATES = [
    {
        'BACKEND': 'django.template.backends.django.DjangoTemplates',
        'DIRS': [TEMPLATES_DIR],
        'APP_DIRS': True,
        'OPTIONS': {
            'builtins': [
                'utilities.templatetags.builtins.filters',
                'utilities.templatetags.builtins.tags',
            ],
            'context_processors': [
                'django.template.context_processors.debug',
                'django.template.context_processors.request',
                'django.template.context_processors.media',
                'django.contrib.auth.context_processors.auth',
                'django.contrib.messages.context_processors.messages',
                'netbox.context_processors.settings_and_registry',
            ],
        },
    },
]

# Set up authentication backends
AUTHENTICATION_BACKENDS = [
    REMOTE_AUTH_BACKEND,
    'netbox.authentication.ObjectPermissionBackend',
]

# Internationalization
LANGUAGE_CODE = 'en-us'
USE_I18N = True
USE_L10N = False
USE_TZ = True
USE_DEPRECATED_PYTZ = True

# WSGI
WSGI_APPLICATION = 'netbox.wsgi.application'
SECURE_PROXY_SSL_HEADER = ('HTTP_X_FORWARDED_PROTO', 'https')
USE_X_FORWARDED_HOST = True
X_FRAME_OPTIONS = 'SAMEORIGIN'

# Static files (CSS, JavaScript, Images)
STATIC_ROOT = BASE_DIR + '/static'
STATIC_URL = f'/{BASE_PATH}static/'
STATICFILES_DIRS = (
    os.path.join(BASE_DIR, 'project-static', 'dist'),
    os.path.join(BASE_DIR, 'project-static', 'img'),
    ('docs', os.path.join(BASE_DIR, 'project-static', 'docs')),  # Prefix with /docs
)

# Media
MEDIA_URL = '/{}media/'.format(BASE_PATH)

# Disable default limit of 1000 fields per request. Needed for bulk deletion of objects. (Added in Django 1.10.)
DATA_UPLOAD_MAX_NUMBER_FIELDS = None

# Messages
MESSAGE_TAGS = {
    messages.ERROR: 'danger',
}

# Authentication URLs
LOGIN_URL = f'/{BASE_PATH}login/'
LOGIN_REDIRECT_URL = f'/{BASE_PATH}'

DEFAULT_AUTO_FIELD = 'django.db.models.BigAutoField'

TEST_RUNNER = "django_rich.test.RichRunner"

# Exclude potentially sensitive models from wildcard view exemption. These may still be exempted
# by specifying the model individually in the EXEMPT_VIEW_PERMISSIONS configuration parameter.
EXEMPT_EXCLUDE_MODELS = (
    ('auth', 'group'),
    ('auth', 'user'),
    ('users', 'objectpermission'),
)

# All URLs starting with a string listed here are exempt from login enforcement
EXEMPT_PATHS = (
    f'/{BASE_PATH}api/',
    f'/{BASE_PATH}graphql/',
    f'/{BASE_PATH}login/',
    f'/{BASE_PATH}oauth/',
    f'/{BASE_PATH}metrics',
)


#
# Sentry
#

if SENTRY_ENABLED:
    if not SENTRY_DSN:
        raise ImproperlyConfigured("SENTRY_ENABLED is True but SENTRY_DSN has not been defined.")
    # If using the default DSN, force sampling rates
    if SENTRY_DSN == DEFAULT_SENTRY_DSN:
        SENTRY_SAMPLE_RATE = 1.0
        SENTRY_TRACES_SAMPLE_RATE = 0
    # Initialize the SDK
    sentry_sdk.init(
        dsn=SENTRY_DSN,
        release=VERSION,
        integrations=[DjangoIntegration()],
        sample_rate=SENTRY_SAMPLE_RATE,
        traces_sample_rate=SENTRY_TRACES_SAMPLE_RATE,
        send_default_pii=True,
        http_proxy=HTTP_PROXIES.get('http') if HTTP_PROXIES else None,
        https_proxy=HTTP_PROXIES.get('https') if HTTP_PROXIES else None
    )
    # Assign any configured tags
    for k, v in SENTRY_TAGS.items():
        sentry_sdk.set_tag(k, v)
    # If using the default DSN, append a unique deployment ID tag for error correlation
    if SENTRY_DSN == DEFAULT_SENTRY_DSN:
        sentry_sdk.set_tag('netbox.deployment_id', DEPLOYMENT_ID)


#
# Django social auth
#

SOCIAL_AUTH_PIPELINE = (
    'social_core.pipeline.social_auth.social_details',
    'social_core.pipeline.social_auth.social_uid',
    'social_core.pipeline.social_auth.social_user',
    'social_core.pipeline.user.get_username',
    'social_core.pipeline.social_auth.associate_by_email',
    'social_core.pipeline.user.create_user',
    'social_core.pipeline.social_auth.associate_user',
    'netbox.authentication.user_default_groups_handler',
    'social_core.pipeline.social_auth.load_extra_data',
    'social_core.pipeline.user.user_details',
)

# Load all SOCIAL_AUTH_* settings from the user configuration
for param in dir(configuration):
    if param.startswith('SOCIAL_AUTH_'):
        globals()[param] = getattr(configuration, param)

# Force usage of PostgreSQL's JSONB field for extra data
SOCIAL_AUTH_JSONFIELD_ENABLED = True
SOCIAL_AUTH_CLEAN_USERNAME_FUNCTION = 'users.utils.clean_username'

#
# Django Prometheus
#

PROMETHEUS_EXPORT_MIGRATIONS = False


#
# Django filters
#

FILTERS_NULL_CHOICE_LABEL = 'None'
FILTERS_NULL_CHOICE_VALUE = 'null'


#
# Django REST framework (API)
#

REST_FRAMEWORK_VERSION = '.'.join(VERSION.split('-')[0].split('.')[:2])  # Use major.minor as API version
REST_FRAMEWORK = {
    'ALLOWED_VERSIONS': [REST_FRAMEWORK_VERSION],
    'COERCE_DECIMAL_TO_STRING': False,
    'DEFAULT_AUTHENTICATION_CLASSES': (
        'rest_framework.authentication.SessionAuthentication',
        'netbox.api.authentication.TokenAuthentication',
    ),
    'DEFAULT_FILTER_BACKENDS': (
        'django_filters.rest_framework.DjangoFilterBackend',
        'rest_framework.filters.OrderingFilter',
    ),
    'DEFAULT_METADATA_CLASS': 'netbox.api.metadata.BulkOperationMetadata',
    'DEFAULT_PAGINATION_CLASS': 'netbox.api.pagination.OptionalLimitOffsetPagination',
    'DEFAULT_PARSER_CLASSES': (
        'rest_framework.parsers.JSONParser',
        'rest_framework.parsers.MultiPartParser',
    ),
    'DEFAULT_PERMISSION_CLASSES': (
        'netbox.api.authentication.TokenPermissions',
    ),
    'DEFAULT_RENDERER_CLASSES': (
        'rest_framework.renderers.JSONRenderer',
        'netbox.api.renderers.FormlessBrowsableAPIRenderer',
    ),
    'DEFAULT_VERSION': REST_FRAMEWORK_VERSION,
    'DEFAULT_VERSIONING_CLASS': 'rest_framework.versioning.AcceptHeaderVersioning',
    'SCHEMA_COERCE_METHOD_NAMES': {
        # Default mappings
        'retrieve': 'read',
        'destroy': 'delete',
        # Custom operations
        'bulk_destroy': 'bulk_delete',
    },
    'VIEW_NAME_FUNCTION': 'utilities.api.get_view_name',
}


#
# Graphene
#

GRAPHENE = {
    # Avoids naming collision on models with 'type' field; see
    # https://github.com/graphql-python/graphene-django/issues/185
    'DJANGO_CHOICE_FIELD_ENUM_V3_NAMING': True,
}


#
# drf_yasg (OpenAPI/Swagger)
#

SWAGGER_SETTINGS = {
    'DEFAULT_AUTO_SCHEMA_CLASS': 'utilities.custom_inspectors.NetBoxSwaggerAutoSchema',
    'DEFAULT_FIELD_INSPECTORS': [
        'utilities.custom_inspectors.CustomFieldsDataFieldInspector',
        'utilities.custom_inspectors.NullableBooleanFieldInspector',
        'utilities.custom_inspectors.ChoiceFieldInspector',
        'utilities.custom_inspectors.SerializedPKRelatedFieldInspector',
        'drf_yasg.inspectors.CamelCaseJSONFilter',
        'drf_yasg.inspectors.ReferencingSerializerInspector',
        'drf_yasg.inspectors.RelatedFieldInspector',
        'drf_yasg.inspectors.ChoiceFieldInspector',
        'drf_yasg.inspectors.FileFieldInspector',
        'drf_yasg.inspectors.DictFieldInspector',
        'drf_yasg.inspectors.JSONFieldInspector',
        'drf_yasg.inspectors.SerializerMethodFieldInspector',
        'drf_yasg.inspectors.SimpleFieldInspector',
        'drf_yasg.inspectors.StringDefaultFieldInspector',
    ],
    'DEFAULT_FILTER_INSPECTORS': [
        'drf_yasg.inspectors.CoreAPICompatInspector',
    ],
    'DEFAULT_INFO': 'netbox.urls.openapi_info',
    'DEFAULT_MODEL_DEPTH': 1,
    'DEFAULT_PAGINATOR_INSPECTORS': [
        'utilities.custom_inspectors.NullablePaginatorInspector',
        'drf_yasg.inspectors.DjangoRestResponsePagination',
        'drf_yasg.inspectors.CoreAPICompatInspector',
    ],
    'SECURITY_DEFINITIONS': {
        'Bearer': {
            'type': 'apiKey',
            'name': 'Authorization',
            'in': 'header',
        }
    },
    'VALIDATOR_URL': None,
}


#
# Django RQ (Webhooks backend)
#

if TASKS_REDIS_USING_SENTINEL:
    RQ_PARAMS = {
        'SENTINELS': TASKS_REDIS_SENTINELS,
        'MASTER_NAME': TASKS_REDIS_SENTINEL_SERVICE,
        'DB': TASKS_REDIS_DATABASE,
        'PASSWORD': TASKS_REDIS_PASSWORD,
        'SOCKET_TIMEOUT': None,
        'CONNECTION_KWARGS': {
            'socket_connect_timeout': TASKS_REDIS_SENTINEL_TIMEOUT
        },
    }
else:
    RQ_PARAMS = {
        'HOST': TASKS_REDIS_HOST,
        'PORT': TASKS_REDIS_PORT,
        'DB': TASKS_REDIS_DATABASE,
        'PASSWORD': TASKS_REDIS_PASSWORD,
        'SSL': TASKS_REDIS_SSL,
        'SSL_CERT_REQS': None if TASKS_REDIS_SKIP_TLS_VERIFY else 'required',
        'DEFAULT_TIMEOUT': RQ_DEFAULT_TIMEOUT,
    }

RQ_QUEUES = {
    'high': RQ_PARAMS,
    'default': RQ_PARAMS,
    'low': RQ_PARAMS,
}


#
# Plugins
#

for plugin_name in PLUGINS:
    # Import plugin module
    try:
        plugin = importlib.import_module(plugin_name)
    except ModuleNotFoundError as e:
        if getattr(e, 'name') == plugin_name:
            raise ImproperlyConfigured(
                "Unable to import plugin {}: Module not found. Check that the plugin module has been installed within the "
                "correct Python environment.".format(plugin_name)
            )
        raise e

    # Determine plugin config and add to INSTALLED_APPS.
    try:
        plugin_config: PluginConfig = plugin.config
    except AttributeError:
        raise ImproperlyConfigured(
            "Plugin {} does not provide a 'config' variable. This should be defined in the plugin's __init__.py file "
            "and point to the PluginConfig subclass.".format(plugin_name)
        )

    plugin_module = "{}.{}".format(plugin_config.__module__, plugin_config.__name__)  # type: ignore

    # Gather additional apps to load alongside this plugin
    django_apps = plugin_config.django_apps
    if plugin_name in django_apps:
        django_apps.pop(plugin_name)
    if plugin_module not in django_apps:
        django_apps.append(plugin_module)

    # Test if we can import all modules (or its parent, for PluginConfigs and AppConfigs)
    for app in django_apps:
        if "." in app:
            parts = app.split(".")
            spec = importlib.util.find_spec(".".join(parts[:-1]))
        else:
            spec = importlib.util.find_spec(app)
        if spec is None:
            raise ImproperlyConfigured(
                f"Failed to load django_apps specified by plugin {plugin_name}: {django_apps} "
                f"The module {app} cannot be imported. Check that the necessary package has been "
                "installed within the correct Python environment."
            )

    INSTALLED_APPS.extend(django_apps)

    # Preserve uniqueness of the INSTALLED_APPS list, we keep the last occurence
    sorted_apps = reversed(list(dict.fromkeys(reversed(INSTALLED_APPS))))
    INSTALLED_APPS = list(sorted_apps)

    # Validate user-provided configuration settings and assign defaults
    if plugin_name not in PLUGINS_CONFIG:
        PLUGINS_CONFIG[plugin_name] = {}
    plugin_config.validate(PLUGINS_CONFIG[plugin_name], VERSION)

    # Add middleware
    plugin_middleware = plugin_config.middleware
    if plugin_middleware and type(plugin_middleware) in (list, tuple):
        MIDDLEWARE.extend(plugin_middleware)

    # Create RQ queues dedicated to the plugin
    # we use the plugin name as a prefix for queue name's defined in the plugin config
    # ex: mysuperplugin.mysuperqueue1
    if type(plugin_config.queues) is not list:
        raise ImproperlyConfigured(
            "Plugin {} queues must be a list.".format(plugin_name)
        )
    RQ_QUEUES.update({
        f"{plugin_name}.{queue}": RQ_PARAMS for queue in plugin_config.queues
    })<|MERGE_RESOLUTION|>--- conflicted
+++ resolved
@@ -23,11 +23,7 @@
 # Environment setup
 #
 
-<<<<<<< HEAD
 VERSION = '3.4-beta1'
-=======
-VERSION = '3.3.8-dev'
->>>>>>> 2af8891f
 
 # Hostname
 HOSTNAME = platform.node()
