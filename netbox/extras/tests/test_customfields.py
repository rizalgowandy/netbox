from django.contrib.contenttypes.models import ContentType
from django.core.exceptions import ValidationError
from django.urls import reverse
from rest_framework import status

from dcim.filtersets import SiteFilterSet
from dcim.forms import SiteCSVForm
from dcim.models import Site, Rack
from extras.choices import *
from extras.models import CustomField
from ipam.models import VLAN
from utilities.testing import APITestCase, TestCase
from virtualization.models import VirtualMachine


class CustomFieldTest(TestCase):

    @classmethod
    def setUpTestData(cls):

        Site.objects.bulk_create([
            Site(name='Site A', slug='site-a'),
            Site(name='Site B', slug='site-b'),
            Site(name='Site C', slug='site-c'),
        ])

        cls.object_type = ContentType.objects.get_for_model(Site)

    def test_text_field(self):
        value = 'Foobar!'

        # Create a custom field & check that initial value is null
        cf = CustomField.objects.create(
            name='text_field',
            type=CustomFieldTypeChoices.TYPE_TEXT,
            required=False
        )
        cf.content_types.set([self.object_type])
        instance = Site.objects.first()
        self.assertIsNone(instance.custom_field_data[cf.name])

        # Assign a value and check that it is saved
        instance.custom_field_data[cf.name] = value
        instance.save()
        instance.refresh_from_db()
        self.assertEqual(instance.custom_field_data[cf.name], value)

        # Delete the stored value and check that it is now null
        instance.custom_field_data.pop(cf.name)
        instance.save()
        instance.refresh_from_db()
        self.assertIsNone(instance.custom_field_data.get(cf.name))

    def test_longtext_field(self):
        value = 'A' * 256

        # Create a custom field & check that initial value is null
        cf = CustomField.objects.create(
            name='longtext_field',
            type=CustomFieldTypeChoices.TYPE_LONGTEXT,
            required=False
        )
        cf.content_types.set([self.object_type])
        instance = Site.objects.first()
        self.assertIsNone(instance.custom_field_data[cf.name])

        # Assign a value and check that it is saved
        instance.custom_field_data[cf.name] = value
        instance.save()
        instance.refresh_from_db()
        self.assertEqual(instance.custom_field_data[cf.name], value)

        # Delete the stored value and check that it is now null
        instance.custom_field_data.pop(cf.name)
        instance.save()
        instance.refresh_from_db()
        self.assertIsNone(instance.custom_field_data.get(cf.name))

    def test_integer_field(self):

        # Create a custom field & check that initial value is null
        cf = CustomField.objects.create(
            name='integer_field',
            type=CustomFieldTypeChoices.TYPE_INTEGER,
            required=False
        )
        cf.content_types.set([self.object_type])
        instance = Site.objects.first()
        self.assertIsNone(instance.custom_field_data[cf.name])

        for value in (123456, 0, -123456):

            # Assign a value and check that it is saved
            instance.custom_field_data[cf.name] = value
            instance.save()
            instance.refresh_from_db()
            self.assertEqual(instance.custom_field_data[cf.name], value)

            # Delete the stored value and check that it is now null
            instance.custom_field_data.pop(cf.name)
            instance.save()
            instance.refresh_from_db()
            self.assertIsNone(instance.custom_field_data.get(cf.name))

    def test_boolean_field(self):

        # Create a custom field & check that initial value is null
        cf = CustomField.objects.create(
            name='boolean_field',
            type=CustomFieldTypeChoices.TYPE_INTEGER,
            required=False
        )
        cf.content_types.set([self.object_type])
        instance = Site.objects.first()
        self.assertIsNone(instance.custom_field_data[cf.name])

        for value in (True, False):

            # Assign a value and check that it is saved
            instance.custom_field_data[cf.name] = value
            instance.save()
            instance.refresh_from_db()
            self.assertEqual(instance.custom_field_data[cf.name], value)

            # Delete the stored value and check that it is now null
            instance.custom_field_data.pop(cf.name)
            instance.save()
            instance.refresh_from_db()
            self.assertIsNone(instance.custom_field_data.get(cf.name))

    def test_date_field(self):
        value = '2016-06-23'

        # Create a custom field & check that initial value is null
        cf = CustomField.objects.create(
            name='date_field',
            type=CustomFieldTypeChoices.TYPE_TEXT,
            required=False
        )
        cf.content_types.set([self.object_type])
        instance = Site.objects.first()
        self.assertIsNone(instance.custom_field_data[cf.name])

        # Assign a value and check that it is saved
        instance.custom_field_data[cf.name] = value
        instance.save()
        instance.refresh_from_db()
        self.assertEqual(instance.custom_field_data[cf.name], value)

        # Delete the stored value and check that it is now null
        instance.custom_field_data.pop(cf.name)
        instance.save()
        instance.refresh_from_db()
        self.assertIsNone(instance.custom_field_data.get(cf.name))

    def test_url_field(self):
        value = 'http://example.com/'

        # Create a custom field & check that initial value is null
        cf = CustomField.objects.create(
            name='url_field',
            type=CustomFieldTypeChoices.TYPE_URL,
            required=False
        )
        cf.content_types.set([self.object_type])
        instance = Site.objects.first()
        self.assertIsNone(instance.custom_field_data[cf.name])

        # Assign a value and check that it is saved
        instance.custom_field_data[cf.name] = value
        instance.save()
        instance.refresh_from_db()
        self.assertEqual(instance.custom_field_data[cf.name], value)

        # Delete the stored value and check that it is now null
        instance.custom_field_data.pop(cf.name)
        instance.save()
        instance.refresh_from_db()
        self.assertIsNone(instance.custom_field_data.get(cf.name))

    def test_json_field(self):
        value = '{"foo": 1, "bar": 2}'

        # Create a custom field & check that initial value is null
        cf = CustomField.objects.create(
            name='json_field',
            type=CustomFieldTypeChoices.TYPE_JSON,
            required=False
        )
        cf.content_types.set([self.object_type])
        instance = Site.objects.first()
        self.assertIsNone(instance.custom_field_data[cf.name])

        # Assign a value and check that it is saved
        instance.custom_field_data[cf.name] = value
        instance.save()
        instance.refresh_from_db()
        self.assertEqual(instance.custom_field_data[cf.name], value)

        # Delete the stored value and check that it is now null
        instance.custom_field_data.pop(cf.name)
        instance.save()
        instance.refresh_from_db()
        self.assertIsNone(instance.custom_field_data.get(cf.name))

    def test_select_field(self):
<<<<<<< HEAD
        CHOICES = ('Option A', 'Option B', 'Option C')
        value = CHOICES[1]
=======
        obj_type = ContentType.objects.get_for_model(Site)
        choices = ['Option A', 'Option B', 'Option C']
>>>>>>> b584f092

        # Create a custom field & check that initial value is null
        cf = CustomField.objects.create(
            name='select_field',
            type=CustomFieldTypeChoices.TYPE_SELECT,
            required=False,
<<<<<<< HEAD
            choices=CHOICES
        )
        cf.content_types.set([self.object_type])
        instance = Site.objects.first()
        self.assertIsNone(instance.custom_field_data[cf.name])

        # Assign a value and check that it is saved
        instance.custom_field_data[cf.name] = value
        instance.save()
        instance.refresh_from_db()
        self.assertEqual(instance.custom_field_data[cf.name], value)

        # Delete the stored value and check that it is now null
        instance.custom_field_data.pop(cf.name)
        instance.save()
        instance.refresh_from_db()
        self.assertIsNone(instance.custom_field_data.get(cf.name))

    def test_multiselect_field(self):
        CHOICES = ['Option A', 'Option B', 'Option C']
        value = [CHOICES[1], CHOICES[2]]

        # Create a custom field & check that initial value is null
        cf = CustomField.objects.create(
            name='multiselect_field',
            type=CustomFieldTypeChoices.TYPE_MULTISELECT,
            required=False,
            choices=CHOICES
        )
        cf.content_types.set([self.object_type])
        instance = Site.objects.first()
        self.assertIsNone(instance.custom_field_data[cf.name])

        # Assign a value and check that it is saved
        instance.custom_field_data[cf.name] = value
        instance.save()
        instance.refresh_from_db()
        self.assertEqual(instance.custom_field_data[cf.name], value)

        # Delete the stored value and check that it is now null
        instance.custom_field_data.pop(cf.name)
        instance.save()
        instance.refresh_from_db()
        self.assertIsNone(instance.custom_field_data.get(cf.name))

    def test_object_field(self):
        value = VLAN.objects.create(name='VLAN 1', vid=1).pk

        # Create a custom field & check that initial value is null
        cf = CustomField.objects.create(
            name='object_field',
            type=CustomFieldTypeChoices.TYPE_OBJECT,
            required=False
        )
        cf.content_types.set([self.object_type])
        instance = Site.objects.first()
        self.assertIsNone(instance.custom_field_data[cf.name])

        # Assign a value and check that it is saved
        instance.custom_field_data[cf.name] = value
        instance.save()
        instance.refresh_from_db()
        self.assertEqual(instance.custom_field_data[cf.name], value)

        # Delete the stored value and check that it is now null
        instance.custom_field_data.pop(cf.name)
        instance.save()
        instance.refresh_from_db()
        self.assertIsNone(instance.custom_field_data.get(cf.name))

    def test_multiobject_field(self):
        vlans = (
            VLAN(name='VLAN 1', vid=1),
            VLAN(name='VLAN 2', vid=2),
            VLAN(name='VLAN 3', vid=3),
        )
        VLAN.objects.bulk_create(vlans)
        value = [vlan.pk for vlan in vlans]

        # Create a custom field & check that initial value is null
        cf = CustomField.objects.create(
            name='object_field',
            type=CustomFieldTypeChoices.TYPE_MULTIOBJECT,
            required=False
        )
        cf.content_types.set([self.object_type])
        instance = Site.objects.first()
        self.assertIsNone(instance.custom_field_data[cf.name])

        # Assign a value and check that it is saved
        instance.custom_field_data[cf.name] = value
        instance.save()
        instance.refresh_from_db()
        self.assertEqual(instance.custom_field_data[cf.name], value)

        # Delete the stored value and check that it is now null
        instance.custom_field_data.pop(cf.name)
        instance.save()
        instance.refresh_from_db()
        self.assertIsNone(instance.custom_field_data.get(cf.name))
=======
            choices=choices
        )
        cf.save()
        cf.content_types.set([obj_type])

        # Check that the field has a null initial value
        site = Site.objects.first()
        self.assertIsNone(site.custom_field_data[cf.name])

        # Assign a value to the first Site
        site.custom_field_data[cf.name] = choices[0]
        site.save()

        # Retrieve the stored value
        site.refresh_from_db()
        self.assertEqual(site.custom_field_data[cf.name], choices[0])

        # Delete the stored value
        site.custom_field_data.pop(cf.name)
        site.save()
        site.refresh_from_db()
        self.assertIsNone(site.custom_field_data.get(cf.name))

        # Delete the custom field
        cf.delete()

    def test_multiselect_field(self):
        obj_type = ContentType.objects.get_for_model(Site)
        choices = ['Option A', 'Option B', 'Option C']

        # Create a custom field
        cf = CustomField(
            type=CustomFieldTypeChoices.TYPE_MULTISELECT,
            name='my_field',
            required=False,
            choices=choices
        )
        cf.save()
        cf.content_types.set([obj_type])

        # Check that the field has a null initial value
        site = Site.objects.first()
        self.assertIsNone(site.custom_field_data[cf.name])

        # Assign a value to the first Site
        site.custom_field_data[cf.name] = [choices[0], choices[1]]
        site.save()

        # Retrieve the stored value
        site.refresh_from_db()
        self.assertEqual(site.custom_field_data[cf.name], [choices[0], choices[1]])

        # Delete the stored value
        site.custom_field_data.pop(cf.name)
        site.save()
        site.refresh_from_db()
        self.assertIsNone(site.custom_field_data.get(cf.name))

        # Delete the custom field
        cf.delete()
>>>>>>> b584f092

    def test_rename_customfield(self):
        obj_type = ContentType.objects.get_for_model(Site)
        FIELD_DATA = 'abc'

        # Create a custom field
        cf = CustomField(type=CustomFieldTypeChoices.TYPE_TEXT, name='field1')
        cf.save()
        cf.content_types.set([obj_type])

        # Assign custom field data to an object
        site = Site.objects.create(
            name='Site 1',
            slug='site-1',
            custom_field_data={'field1': FIELD_DATA}
        )
        site.refresh_from_db()
        self.assertEqual(site.custom_field_data['field1'], FIELD_DATA)

        # Rename the custom field
        cf.name = 'field2'
        cf.save()

        # Check that custom field data on the object has been updated
        site.refresh_from_db()
        self.assertNotIn('field1', site.custom_field_data)
        self.assertEqual(site.custom_field_data['field2'], FIELD_DATA)


class CustomFieldManagerTest(TestCase):

    def setUp(self):
        content_type = ContentType.objects.get_for_model(Site)
        custom_field = CustomField(type=CustomFieldTypeChoices.TYPE_TEXT, name='text_field', default='foo')
        custom_field.save()
        custom_field.content_types.set([content_type])

    def test_get_for_model(self):
        self.assertEqual(CustomField.objects.get_for_model(Site).count(), 1)
        self.assertEqual(CustomField.objects.get_for_model(VirtualMachine).count(), 0)


class CustomFieldAPITest(APITestCase):

    @classmethod
    def setUpTestData(cls):
        content_type = ContentType.objects.get_for_model(Site)

        # Create some VLANs
        vlans = (
            VLAN(name='VLAN 1', vid=1),
            VLAN(name='VLAN 2', vid=2),
            VLAN(name='VLAN 3', vid=3),
            VLAN(name='VLAN 4', vid=4),
            VLAN(name='VLAN 5', vid=5),
        )
        VLAN.objects.bulk_create(vlans)

        custom_fields = (
            CustomField(type=CustomFieldTypeChoices.TYPE_TEXT, name='text_field', default='foo'),
            CustomField(type=CustomFieldTypeChoices.TYPE_LONGTEXT, name='longtext_field', default='ABC'),
            CustomField(type=CustomFieldTypeChoices.TYPE_INTEGER, name='number_field', default=123),
            CustomField(type=CustomFieldTypeChoices.TYPE_BOOLEAN, name='boolean_field', default=False),
            CustomField(type=CustomFieldTypeChoices.TYPE_DATE, name='date_field', default='2020-01-01'),
            CustomField(type=CustomFieldTypeChoices.TYPE_URL, name='url_field', default='http://example.com/1'),
            CustomField(type=CustomFieldTypeChoices.TYPE_JSON, name='json_field', default='{"x": "y"}'),
            CustomField(type=CustomFieldTypeChoices.TYPE_SELECT, name='choice_field', default='Foo', choices=(
                'Foo', 'Bar', 'Baz'
            )),
            CustomField(
                type=CustomFieldTypeChoices.TYPE_OBJECT,
                name='object_field',
                object_type=ContentType.objects.get_for_model(VLAN),
                default=vlans[0].pk,
            ),
            CustomField(
                type=CustomFieldTypeChoices.TYPE_MULTIOBJECT,
                name='multiobject_field',
                object_type=ContentType.objects.get_for_model(VLAN),
                default=[vlans[0].pk, vlans[1].pk],
            ),
        )
        for cf in custom_fields:
            cf.save()
            cf.content_types.set([content_type])

        # Create some sites *after* creating the custom fields. This ensures that
        # default values are not set for the assigned objects.
        sites = (
            Site(name='Site 1', slug='site-1'),
            Site(name='Site 2', slug='site-2'),
        )
        Site.objects.bulk_create(sites)

        # Assign custom field values for site 2
        sites[1].custom_field_data = {
            custom_fields[0].name: 'bar',
            custom_fields[1].name: 'DEF',
            custom_fields[2].name: 456,
            custom_fields[3].name: True,
            custom_fields[4].name: '2020-01-02',
            custom_fields[5].name: 'http://example.com/2',
            custom_fields[6].name: '{"foo": 1, "bar": 2}',
            custom_fields[7].name: 'Bar',
            custom_fields[8].name: vlans[1].pk,
            custom_fields[9].name: [vlans[2].pk, vlans[3].pk],
        }
        sites[1].save()

    def test_get_single_object_without_custom_field_data(self):
        """
        Validate that custom fields are present on an object even if it has no values defined.
        """
        site1 = Site.objects.get(name='Site 1')
        url = reverse('dcim-api:site-detail', kwargs={'pk': site1.pk})
        self.add_permissions('dcim.view_site')

        response = self.client.get(url, **self.header)
        self.assertEqual(response.data['name'], site1.name)
        self.assertEqual(response.data['custom_fields'], {
            'text_field': None,
            'longtext_field': None,
            'number_field': None,
            'boolean_field': None,
            'date_field': None,
            'url_field': None,
            'json_field': None,
            'choice_field': None,
            'object_field': None,
            'multiobject_field': None,
        })

    def test_get_single_object_with_custom_field_data(self):
        """
        Validate that custom fields are present and correctly set for an object with values defined.
        """
        site2 = Site.objects.get(name='Site 2')
        site2_cfvs = site2.custom_field_data
        url = reverse('dcim-api:site-detail', kwargs={'pk': site2.pk})
        self.add_permissions('dcim.view_site')

        response = self.client.get(url, **self.header)
        self.assertEqual(response.data['name'], site2.name)
        self.assertEqual(response.data['custom_fields']['text_field'], site2_cfvs['text_field'])
        self.assertEqual(response.data['custom_fields']['longtext_field'], site2_cfvs['longtext_field'])
        self.assertEqual(response.data['custom_fields']['number_field'], site2_cfvs['number_field'])
        self.assertEqual(response.data['custom_fields']['boolean_field'], site2_cfvs['boolean_field'])
        self.assertEqual(response.data['custom_fields']['date_field'], site2_cfvs['date_field'])
        self.assertEqual(response.data['custom_fields']['url_field'], site2_cfvs['url_field'])
        self.assertEqual(response.data['custom_fields']['json_field'], site2_cfvs['json_field'])
        self.assertEqual(response.data['custom_fields']['choice_field'], site2_cfvs['choice_field'])
        self.assertEqual(response.data['custom_fields']['object_field']['id'], site2_cfvs['object_field'])
        self.assertEqual(
            [obj['id'] for obj in response.data['custom_fields']['multiobject_field']],
            site2_cfvs['multiobject_field']
        )

    def test_create_single_object_with_defaults(self):
        """
        Create a new site with no specified custom field values and check that it received the default values.
        """
        cf_defaults = {
            cf.name: cf.default for cf in CustomField.objects.all()
        }
        data = {
            'name': 'Site 3',
            'slug': 'site-3',
        }
        url = reverse('dcim-api:site-list')
        self.add_permissions('dcim.add_site')

        response = self.client.post(url, data, format='json', **self.header)
        self.assertHttpStatus(response, status.HTTP_201_CREATED)

        # Validate response data
        response_cf = response.data['custom_fields']
        self.assertEqual(response_cf['text_field'], cf_defaults['text_field'])
        self.assertEqual(response_cf['longtext_field'], cf_defaults['longtext_field'])
        self.assertEqual(response_cf['number_field'], cf_defaults['number_field'])
        self.assertEqual(response_cf['boolean_field'], cf_defaults['boolean_field'])
        self.assertEqual(response_cf['date_field'], cf_defaults['date_field'])
        self.assertEqual(response_cf['url_field'], cf_defaults['url_field'])
        self.assertEqual(response_cf['json_field'], cf_defaults['json_field'])
        self.assertEqual(response_cf['choice_field'], cf_defaults['choice_field'])
        self.assertEqual(response_cf['object_field']['id'], cf_defaults['object_field'])
        self.assertEqual(
            [obj['id'] for obj in response.data['custom_fields']['multiobject_field']],
            cf_defaults['multiobject_field']
        )

        # Validate database data
        site = Site.objects.get(pk=response.data['id'])
        self.assertEqual(site.custom_field_data['text_field'], cf_defaults['text_field'])
        self.assertEqual(site.custom_field_data['longtext_field'], cf_defaults['longtext_field'])
        self.assertEqual(site.custom_field_data['number_field'], cf_defaults['number_field'])
        self.assertEqual(site.custom_field_data['boolean_field'], cf_defaults['boolean_field'])
        self.assertEqual(str(site.custom_field_data['date_field']), cf_defaults['date_field'])
        self.assertEqual(site.custom_field_data['url_field'], cf_defaults['url_field'])
        self.assertEqual(site.custom_field_data['json_field'], cf_defaults['json_field'])
        self.assertEqual(site.custom_field_data['choice_field'], cf_defaults['choice_field'])
        self.assertEqual(site.custom_field_data['object_field'], cf_defaults['object_field'])
        self.assertEqual(site.custom_field_data['multiobject_field'], cf_defaults['multiobject_field'])

    def test_create_single_object_with_values(self):
        """
        Create a single new site with a value for each type of custom field.
        """
        data = {
            'name': 'Site 3',
            'slug': 'site-3',
            'custom_fields': {
                'text_field': 'bar',
                'longtext_field': 'blah blah blah',
                'number_field': 456,
                'boolean_field': True,
                'date_field': '2020-01-02',
                'url_field': 'http://example.com/2',
                'json_field': '{"foo": 1, "bar": 2}',
                'choice_field': 'Bar',
                'object_field': VLAN.objects.get(vid=2).pk,
                'multiobject_field': list(VLAN.objects.filter(vid__in=[3, 4]).values_list('pk', flat=True)),
            },
        }
        url = reverse('dcim-api:site-list')
        self.add_permissions('dcim.add_site')

        response = self.client.post(url, data, format='json', **self.header)
        self.assertHttpStatus(response, status.HTTP_201_CREATED)

        # Validate response data
        response_cf = response.data['custom_fields']
        data_cf = data['custom_fields']
        self.assertEqual(response_cf['text_field'], data_cf['text_field'])
        self.assertEqual(response_cf['longtext_field'], data_cf['longtext_field'])
        self.assertEqual(response_cf['number_field'], data_cf['number_field'])
        self.assertEqual(response_cf['boolean_field'], data_cf['boolean_field'])
        self.assertEqual(response_cf['date_field'], data_cf['date_field'])
        self.assertEqual(response_cf['url_field'], data_cf['url_field'])
        self.assertEqual(response_cf['json_field'], data_cf['json_field'])
        self.assertEqual(response_cf['choice_field'], data_cf['choice_field'])
        self.assertEqual(response_cf['object_field']['id'], data_cf['object_field'])
        self.assertEqual(
            [obj['id'] for obj in response_cf['multiobject_field']],
            data_cf['multiobject_field']
        )

        # Validate database data
        site = Site.objects.get(pk=response.data['id'])
        self.assertEqual(site.custom_field_data['text_field'], data_cf['text_field'])
        self.assertEqual(site.custom_field_data['longtext_field'], data_cf['longtext_field'])
        self.assertEqual(site.custom_field_data['number_field'], data_cf['number_field'])
        self.assertEqual(site.custom_field_data['boolean_field'], data_cf['boolean_field'])
        self.assertEqual(str(site.custom_field_data['date_field']), data_cf['date_field'])
        self.assertEqual(site.custom_field_data['url_field'], data_cf['url_field'])
        self.assertEqual(site.custom_field_data['json_field'], data_cf['json_field'])
        self.assertEqual(site.custom_field_data['choice_field'], data_cf['choice_field'])
        self.assertEqual(site.custom_field_data['object_field'], data_cf['object_field'])
        self.assertEqual(site.custom_field_data['multiobject_field'], data_cf['multiobject_field'])

    def test_create_multiple_objects_with_defaults(self):
        """
        Create three new sites with no specified custom field values and check that each received
        the default custom field values.
        """
        cf_defaults = {
            cf.name: cf.default for cf in CustomField.objects.all()
        }
        data = (
            {
                'name': 'Site 3',
                'slug': 'site-3',
            },
            {
                'name': 'Site 4',
                'slug': 'site-4',
            },
            {
                'name': 'Site 5',
                'slug': 'site-5',
            },
        )
        url = reverse('dcim-api:site-list')
        self.add_permissions('dcim.add_site')

        response = self.client.post(url, data, format='json', **self.header)
        self.assertHttpStatus(response, status.HTTP_201_CREATED)
        self.assertEqual(len(response.data), len(data))

        for i, obj in enumerate(data):

            # Validate response data
            response_cf = response.data[i]['custom_fields']
            self.assertEqual(response_cf['text_field'], cf_defaults['text_field'])
            self.assertEqual(response_cf['longtext_field'], cf_defaults['longtext_field'])
            self.assertEqual(response_cf['number_field'], cf_defaults['number_field'])
            self.assertEqual(response_cf['boolean_field'], cf_defaults['boolean_field'])
            self.assertEqual(response_cf['date_field'], cf_defaults['date_field'])
            self.assertEqual(response_cf['url_field'], cf_defaults['url_field'])
            self.assertEqual(response_cf['json_field'], cf_defaults['json_field'])
            self.assertEqual(response_cf['choice_field'], cf_defaults['choice_field'])
            self.assertEqual(response_cf['object_field']['id'], cf_defaults['object_field'])
            self.assertEqual(
                [obj['id'] for obj in response_cf['multiobject_field']],
                cf_defaults['multiobject_field']
            )

            # Validate database data
            site = Site.objects.get(pk=response.data[i]['id'])
            self.assertEqual(site.custom_field_data['text_field'], cf_defaults['text_field'])
            self.assertEqual(site.custom_field_data['longtext_field'], cf_defaults['longtext_field'])
            self.assertEqual(site.custom_field_data['number_field'], cf_defaults['number_field'])
            self.assertEqual(site.custom_field_data['boolean_field'], cf_defaults['boolean_field'])
            self.assertEqual(str(site.custom_field_data['date_field']), cf_defaults['date_field'])
            self.assertEqual(site.custom_field_data['url_field'], cf_defaults['url_field'])
            self.assertEqual(site.custom_field_data['json_field'], cf_defaults['json_field'])
            self.assertEqual(site.custom_field_data['choice_field'], cf_defaults['choice_field'])
            self.assertEqual(site.custom_field_data['object_field'], cf_defaults['object_field'])
            self.assertEqual(site.custom_field_data['multiobject_field'], cf_defaults['multiobject_field'])

    def test_create_multiple_objects_with_values(self):
        """
        Create a three new sites, each with custom fields defined.
        """
        custom_field_data = {
            'text_field': 'bar',
            'longtext_field': 'abcdefghij',
            'number_field': 456,
            'boolean_field': True,
            'date_field': '2020-01-02',
            'url_field': 'http://example.com/2',
            'json_field': '{"foo": 1, "bar": 2}',
            'choice_field': 'Bar',
            'object_field': VLAN.objects.get(vid=2).pk,
            'multiobject_field': list(VLAN.objects.filter(vid__in=[3, 4]).values_list('pk', flat=True)),
        }
        data = (
            {
                'name': 'Site 3',
                'slug': 'site-3',
                'custom_fields': custom_field_data,
            },
            {
                'name': 'Site 4',
                'slug': 'site-4',
                'custom_fields': custom_field_data,
            },
            {
                'name': 'Site 5',
                'slug': 'site-5',
                'custom_fields': custom_field_data,
            },
        )
        url = reverse('dcim-api:site-list')
        self.add_permissions('dcim.add_site')

        response = self.client.post(url, data, format='json', **self.header)
        self.assertHttpStatus(response, status.HTTP_201_CREATED)
        self.assertEqual(len(response.data), len(data))

        for i, obj in enumerate(data):

            # Validate response data
            response_cf = response.data[i]['custom_fields']
            self.assertEqual(response_cf['text_field'], custom_field_data['text_field'])
            self.assertEqual(response_cf['longtext_field'], custom_field_data['longtext_field'])
            self.assertEqual(response_cf['number_field'], custom_field_data['number_field'])
            self.assertEqual(response_cf['boolean_field'], custom_field_data['boolean_field'])
            self.assertEqual(response_cf['date_field'], custom_field_data['date_field'])
            self.assertEqual(response_cf['url_field'], custom_field_data['url_field'])
            self.assertEqual(response_cf['json_field'], custom_field_data['json_field'])
            self.assertEqual(response_cf['choice_field'], custom_field_data['choice_field'])
            self.assertEqual(
                [obj['id'] for obj in response_cf['multiobject_field']],
                custom_field_data['multiobject_field']
            )

            # Validate database data
            site = Site.objects.get(pk=response.data[i]['id'])
            self.assertEqual(site.custom_field_data['text_field'], custom_field_data['text_field'])
            self.assertEqual(site.custom_field_data['longtext_field'], custom_field_data['longtext_field'])
            self.assertEqual(site.custom_field_data['number_field'], custom_field_data['number_field'])
            self.assertEqual(site.custom_field_data['boolean_field'], custom_field_data['boolean_field'])
            self.assertEqual(str(site.custom_field_data['date_field']), custom_field_data['date_field'])
            self.assertEqual(site.custom_field_data['url_field'], custom_field_data['url_field'])
            self.assertEqual(site.custom_field_data['json_field'], custom_field_data['json_field'])
            self.assertEqual(site.custom_field_data['choice_field'], custom_field_data['choice_field'])
            self.assertEqual(site.custom_field_data['multiobject_field'], custom_field_data['multiobject_field'])

    def test_update_single_object_with_values(self):
        """
        Update an object with existing custom field values. Ensure that only the updated custom field values are
        modified.
        """
        site2 = Site.objects.get(name='Site 2')
        original_cfvs = {**site2.custom_field_data}
        data = {
            'custom_fields': {
                'text_field': 'ABCD',
                'number_field': 1234,
            },
        }
        url = reverse('dcim-api:site-detail', kwargs={'pk': site2.pk})
        self.add_permissions('dcim.change_site')

        response = self.client.patch(url, data, format='json', **self.header)
        self.assertHttpStatus(response, status.HTTP_200_OK)

        # Validate response data
        response_cf = response.data['custom_fields']
        self.assertEqual(response_cf['text_field'], data['custom_fields']['text_field'])
        self.assertEqual(response_cf['number_field'], data['custom_fields']['number_field'])
        self.assertEqual(response_cf['longtext_field'], original_cfvs['longtext_field'])
        self.assertEqual(response_cf['boolean_field'], original_cfvs['boolean_field'])
        self.assertEqual(response_cf['date_field'], original_cfvs['date_field'])
        self.assertEqual(response_cf['url_field'], original_cfvs['url_field'])
        self.assertEqual(response_cf['json_field'], original_cfvs['json_field'])
        self.assertEqual(response_cf['choice_field'], original_cfvs['choice_field'])
        self.assertEqual(
            [obj['id'] for obj in response_cf['multiobject_field']],
            original_cfvs['multiobject_field']
        )

        # Validate database data
        site2.refresh_from_db()
        self.assertEqual(site2.custom_field_data['text_field'], data['custom_fields']['text_field'])
        self.assertEqual(site2.custom_field_data['number_field'], data['custom_fields']['number_field'])
        self.assertEqual(site2.custom_field_data['longtext_field'], original_cfvs['longtext_field'])
        self.assertEqual(site2.custom_field_data['boolean_field'], original_cfvs['boolean_field'])
        self.assertEqual(site2.custom_field_data['date_field'], original_cfvs['date_field'])
        self.assertEqual(site2.custom_field_data['url_field'], original_cfvs['url_field'])
        self.assertEqual(site2.custom_field_data['json_field'], original_cfvs['json_field'])
        self.assertEqual(site2.custom_field_data['choice_field'], original_cfvs['choice_field'])
        self.assertEqual(site2.custom_field_data['multiobject_field'], original_cfvs['multiobject_field'])

    def test_minimum_maximum_values_validation(self):
        site2 = Site.objects.get(name='Site 2')
        url = reverse('dcim-api:site-detail', kwargs={'pk': site2.pk})
        self.add_permissions('dcim.change_site')

        cf_integer = CustomField.objects.get(name='number_field')
        cf_integer.validation_minimum = 10
        cf_integer.validation_maximum = 20
        cf_integer.save()

        data = {'custom_fields': {'number_field': 9}}
        response = self.client.patch(url, data, format='json', **self.header)
        self.assertHttpStatus(response, status.HTTP_400_BAD_REQUEST)

        data = {'custom_fields': {'number_field': 21}}
        response = self.client.patch(url, data, format='json', **self.header)
        self.assertHttpStatus(response, status.HTTP_400_BAD_REQUEST)

        data = {'custom_fields': {'number_field': 15}}
        response = self.client.patch(url, data, format='json', **self.header)
        self.assertHttpStatus(response, status.HTTP_200_OK)

    def test_regex_validation(self):
        site2 = Site.objects.get(name='Site 2')
        url = reverse('dcim-api:site-detail', kwargs={'pk': site2.pk})
        self.add_permissions('dcim.change_site')

        cf_text = CustomField.objects.get(name='text_field')
        cf_text.validation_regex = r'^[A-Z]{3}$'  # Three uppercase letters
        cf_text.save()

        data = {'custom_fields': {'text_field': 'ABC123'}}
        response = self.client.patch(url, data, format='json', **self.header)
        self.assertHttpStatus(response, status.HTTP_400_BAD_REQUEST)

        data = {'custom_fields': {'text_field': 'abc'}}
        response = self.client.patch(url, data, format='json', **self.header)
        self.assertHttpStatus(response, status.HTTP_400_BAD_REQUEST)

        data = {'custom_fields': {'text_field': 'ABC'}}
        response = self.client.patch(url, data, format='json', **self.header)
        self.assertHttpStatus(response, status.HTTP_200_OK)


class CustomFieldImportTest(TestCase):
    user_permissions = (
        'dcim.view_site',
        'dcim.add_site',
    )

    @classmethod
    def setUpTestData(cls):

        custom_fields = (
            CustomField(name='text', type=CustomFieldTypeChoices.TYPE_TEXT),
            CustomField(name='longtext', type=CustomFieldTypeChoices.TYPE_LONGTEXT),
            CustomField(name='integer', type=CustomFieldTypeChoices.TYPE_INTEGER),
            CustomField(name='boolean', type=CustomFieldTypeChoices.TYPE_BOOLEAN),
            CustomField(name='date', type=CustomFieldTypeChoices.TYPE_DATE),
            CustomField(name='url', type=CustomFieldTypeChoices.TYPE_URL),
            CustomField(name='json', type=CustomFieldTypeChoices.TYPE_JSON),
            CustomField(name='select', type=CustomFieldTypeChoices.TYPE_SELECT, choices=[
                'Choice A', 'Choice B', 'Choice C',
            ]),
            CustomField(name='multiselect', type=CustomFieldTypeChoices.TYPE_MULTISELECT, choices=[
                'Choice A', 'Choice B', 'Choice C',
            ]),
        )
        for cf in custom_fields:
            cf.save()
            cf.content_types.set([ContentType.objects.get_for_model(Site)])

    def test_import(self):
        """
        Import a Site in CSV format, including a value for each CustomField.
        """
        data = (
            ('name', 'slug', 'status', 'cf_text', 'cf_longtext', 'cf_integer', 'cf_boolean', 'cf_date', 'cf_url', 'cf_json', 'cf_select', 'cf_multiselect'),
            ('Site 1', 'site-1', 'active', 'ABC', 'Foo', '123', 'True', '2020-01-01', 'http://example.com/1', '{"foo": 123}', 'Choice A', '"Choice A,Choice B"'),
            ('Site 2', 'site-2', 'active', 'DEF', 'Bar', '456', 'False', '2020-01-02', 'http://example.com/2', '{"bar": 456}', 'Choice B', '"Choice B,Choice C"'),
            ('Site 3', 'site-3', 'active', '', '', '', '', '', '', '', '', ''),
        )
        csv_data = '\n'.join(','.join(row) for row in data)

        response = self.client.post(reverse('dcim:site_import'), {'csv': csv_data})
        self.assertEqual(response.status_code, 200)
        self.assertEqual(Site.objects.count(), 3)

        # Validate data for site 1
        site1 = Site.objects.get(name='Site 1')
        self.assertEqual(len(site1.custom_field_data), 9)
        self.assertEqual(site1.custom_field_data['text'], 'ABC')
        self.assertEqual(site1.custom_field_data['longtext'], 'Foo')
        self.assertEqual(site1.custom_field_data['integer'], 123)
        self.assertEqual(site1.custom_field_data['boolean'], True)
        self.assertEqual(site1.custom_field_data['date'], '2020-01-01')
        self.assertEqual(site1.custom_field_data['url'], 'http://example.com/1')
        self.assertEqual(site1.custom_field_data['json'], {"foo": 123})
        self.assertEqual(site1.custom_field_data['select'], 'Choice A')
        self.assertEqual(site1.custom_field_data['multiselect'], ['Choice A', 'Choice B'])

        # Validate data for site 2
        site2 = Site.objects.get(name='Site 2')
        self.assertEqual(len(site2.custom_field_data), 9)
        self.assertEqual(site2.custom_field_data['text'], 'DEF')
        self.assertEqual(site2.custom_field_data['longtext'], 'Bar')
        self.assertEqual(site2.custom_field_data['integer'], 456)
        self.assertEqual(site2.custom_field_data['boolean'], False)
        self.assertEqual(site2.custom_field_data['date'], '2020-01-02')
        self.assertEqual(site2.custom_field_data['url'], 'http://example.com/2')
        self.assertEqual(site2.custom_field_data['json'], {"bar": 456})
        self.assertEqual(site2.custom_field_data['select'], 'Choice B')
        self.assertEqual(site2.custom_field_data['multiselect'], ['Choice B', 'Choice C'])

        # No custom field data should be set for site 3
        site3 = Site.objects.get(name='Site 3')
        self.assertFalse(any(site3.custom_field_data.values()))

    def test_import_missing_required(self):
        """
        Attempt to import an object missing a required custom field.
        """
        # Set one of our CustomFields to required
        CustomField.objects.filter(name='text').update(required=True)

        form_data = {
            'name': 'Site 1',
            'slug': 'site-1',
        }

        form = SiteCSVForm(data=form_data)
        self.assertFalse(form.is_valid())
        self.assertIn('cf_text', form.errors)

    def test_import_invalid_choice(self):
        """
        Attempt to import an object with an invalid choice selection.
        """
        form_data = {
            'name': 'Site 1',
            'slug': 'site-1',
            'cf_select': 'Choice X'
        }

        form = SiteCSVForm(data=form_data)
        self.assertFalse(form.is_valid())
        self.assertIn('cf_select', form.errors)


class CustomFieldModelTest(TestCase):

    @classmethod
    def setUpTestData(cls):
        cf1 = CustomField(type=CustomFieldTypeChoices.TYPE_TEXT, name='foo')
        cf1.save()
        cf1.content_types.set([ContentType.objects.get_for_model(Site)])

        cf2 = CustomField(type=CustomFieldTypeChoices.TYPE_TEXT, name='bar')
        cf2.save()
        cf2.content_types.set([ContentType.objects.get_for_model(Rack)])

    def test_cf_data(self):
        """
        Check that custom field data is present on the instance immediately after being set and after being fetched
        from the database.
        """
        site = Site(name='Test Site', slug='test-site')

        # Check custom field data on new instance
        site.cf['foo'] = 'abc'
        self.assertEqual(site.cf['foo'], 'abc')

        # Check custom field data from database
        site.save()
        site = Site.objects.get(name='Test Site')
        self.assertEqual(site.cf['foo'], 'abc')

    def test_invalid_data(self):
        """
        Setting custom field data for a non-applicable (or non-existent) CustomField should raise a ValidationError.
        """
        site = Site(name='Test Site', slug='test-site')

        # Set custom field data
        site.cf['foo'] = 'abc'
        site.cf['bar'] = 'def'
        with self.assertRaises(ValidationError):
            site.clean()

        del(site.cf['bar'])
        site.clean()

    def test_missing_required_field(self):
        """
        Check that a ValidationError is raised if any required custom fields are not present.
        """
        cf3 = CustomField(type=CustomFieldTypeChoices.TYPE_TEXT, name='baz', required=True)
        cf3.save()
        cf3.content_types.set([ContentType.objects.get_for_model(Site)])

        site = Site(name='Test Site', slug='test-site')

        # Set custom field data with a required field omitted
        site.cf['foo'] = 'abc'
        with self.assertRaises(ValidationError):
            site.clean()

        site.cf['baz'] = 'def'
        site.clean()


class CustomFieldModelFilterTest(TestCase):
    queryset = Site.objects.all()
    filterset = SiteFilterSet

    @classmethod
    def setUpTestData(cls):
        obj_type = ContentType.objects.get_for_model(Site)

        # Integer filtering
        cf = CustomField(name='cf1', type=CustomFieldTypeChoices.TYPE_INTEGER)
        cf.save()
        cf.content_types.set([obj_type])

        # Boolean filtering
        cf = CustomField(name='cf2', type=CustomFieldTypeChoices.TYPE_BOOLEAN)
        cf.save()
        cf.content_types.set([obj_type])

        # Exact text filtering
        cf = CustomField(name='cf3', type=CustomFieldTypeChoices.TYPE_TEXT,
                         filter_logic=CustomFieldFilterLogicChoices.FILTER_EXACT)
        cf.save()
        cf.content_types.set([obj_type])

        # Loose text filtering
        cf = CustomField(name='cf4', type=CustomFieldTypeChoices.TYPE_TEXT,
                         filter_logic=CustomFieldFilterLogicChoices.FILTER_LOOSE)
        cf.save()
        cf.content_types.set([obj_type])

        # Date filtering
        cf = CustomField(name='cf5', type=CustomFieldTypeChoices.TYPE_DATE)
        cf.save()
        cf.content_types.set([obj_type])

        # Exact URL filtering
        cf = CustomField(name='cf6', type=CustomFieldTypeChoices.TYPE_URL,
                         filter_logic=CustomFieldFilterLogicChoices.FILTER_EXACT)
        cf.save()
        cf.content_types.set([obj_type])

        # Loose URL filtering
        cf = CustomField(name='cf7', type=CustomFieldTypeChoices.TYPE_URL,
                         filter_logic=CustomFieldFilterLogicChoices.FILTER_LOOSE)
        cf.save()
        cf.content_types.set([obj_type])

        # Selection filtering
        cf = CustomField(name='cf8', type=CustomFieldTypeChoices.TYPE_SELECT, choices=['Foo', 'Bar', 'Baz'])
        cf.save()
        cf.content_types.set([obj_type])

        # Multiselect filtering
        cf = CustomField(name='cf9', type=CustomFieldTypeChoices.TYPE_MULTISELECT, choices=['A', 'B', 'C', 'X'])
        cf.save()
        cf.content_types.set([obj_type])

        Site.objects.bulk_create([
            Site(name='Site 1', slug='site-1', custom_field_data={
                'cf1': 100,
                'cf2': True,
                'cf3': 'foo',
                'cf4': 'foo',
                'cf5': '2016-06-26',
                'cf6': 'http://a.example.com',
                'cf7': 'http://a.example.com',
                'cf8': 'Foo',
                'cf9': ['A', 'X'],
            }),
            Site(name='Site 2', slug='site-2', custom_field_data={
                'cf1': 200,
                'cf2': True,
                'cf3': 'foobar',
                'cf4': 'foobar',
                'cf5': '2016-06-27',
                'cf6': 'http://b.example.com',
                'cf7': 'http://b.example.com',
                'cf8': 'Bar',
                'cf9': ['B', 'X'],
            }),
            Site(name='Site 3', slug='site-3', custom_field_data={
                'cf1': 300,
                'cf2': False,
                'cf3': 'bar',
                'cf4': 'bar',
                'cf5': '2016-06-28',
                'cf6': 'http://c.example.com',
                'cf7': 'http://c.example.com',
                'cf8': 'Baz',
                'cf9': ['C', 'X'],
            }),
        ])

    def test_filter_integer(self):
        self.assertEqual(self.filterset({'cf_cf1': [100, 200]}, self.queryset).qs.count(), 2)
        self.assertEqual(self.filterset({'cf_cf1__n': [200]}, self.queryset).qs.count(), 2)
        self.assertEqual(self.filterset({'cf_cf1__gt': [200]}, self.queryset).qs.count(), 1)
        self.assertEqual(self.filterset({'cf_cf1__gte': [200]}, self.queryset).qs.count(), 2)
        self.assertEqual(self.filterset({'cf_cf1__lt': [200]}, self.queryset).qs.count(), 1)
        self.assertEqual(self.filterset({'cf_cf1__lte': [200]}, self.queryset).qs.count(), 2)

    def test_filter_boolean(self):
        self.assertEqual(self.filterset({'cf_cf2': True}, self.queryset).qs.count(), 2)
        self.assertEqual(self.filterset({'cf_cf2': False}, self.queryset).qs.count(), 1)

    def test_filter_text_strict(self):
        self.assertEqual(self.filterset({'cf_cf3': ['foo']}, self.queryset).qs.count(), 1)
        self.assertEqual(self.filterset({'cf_cf3__n': ['foo']}, self.queryset).qs.count(), 2)
        self.assertEqual(self.filterset({'cf_cf3__ic': ['foo']}, self.queryset).qs.count(), 2)
        self.assertEqual(self.filterset({'cf_cf3__nic': ['foo']}, self.queryset).qs.count(), 1)
        self.assertEqual(self.filterset({'cf_cf3__isw': ['foo']}, self.queryset).qs.count(), 2)
        self.assertEqual(self.filterset({'cf_cf3__nisw': ['foo']}, self.queryset).qs.count(), 1)
        self.assertEqual(self.filterset({'cf_cf3__iew': ['bar']}, self.queryset).qs.count(), 2)
        self.assertEqual(self.filterset({'cf_cf3__niew': ['bar']}, self.queryset).qs.count(), 1)
        self.assertEqual(self.filterset({'cf_cf3__ie': ['FOO']}, self.queryset).qs.count(), 1)
        self.assertEqual(self.filterset({'cf_cf3__nie': ['FOO']}, self.queryset).qs.count(), 2)

    def test_filter_text_loose(self):
        self.assertEqual(self.filterset({'cf_cf4': ['foo']}, self.queryset).qs.count(), 2)

    def test_filter_date(self):
        self.assertEqual(self.filterset({'cf_cf5': ['2016-06-26', '2016-06-27']}, self.queryset).qs.count(), 2)
        self.assertEqual(self.filterset({'cf_cf5__n': ['2016-06-27']}, self.queryset).qs.count(), 2)
        self.assertEqual(self.filterset({'cf_cf5__gt': ['2016-06-27']}, self.queryset).qs.count(), 1)
        self.assertEqual(self.filterset({'cf_cf5__gte': ['2016-06-27']}, self.queryset).qs.count(), 2)
        self.assertEqual(self.filterset({'cf_cf5__lt': ['2016-06-27']}, self.queryset).qs.count(), 1)
        self.assertEqual(self.filterset({'cf_cf5__lte': ['2016-06-27']}, self.queryset).qs.count(), 2)

    def test_filter_url_strict(self):
        self.assertEqual(self.filterset({'cf_cf6': ['http://a.example.com', 'http://b.example.com']}, self.queryset).qs.count(), 2)
        self.assertEqual(self.filterset({'cf_cf6__n': ['http://b.example.com']}, self.queryset).qs.count(), 2)
        self.assertEqual(self.filterset({'cf_cf6__ic': ['b']}, self.queryset).qs.count(), 1)
        self.assertEqual(self.filterset({'cf_cf6__nic': ['b']}, self.queryset).qs.count(), 2)
        self.assertEqual(self.filterset({'cf_cf6__isw': ['http://']}, self.queryset).qs.count(), 3)
        self.assertEqual(self.filterset({'cf_cf6__nisw': ['http://']}, self.queryset).qs.count(), 0)
        self.assertEqual(self.filterset({'cf_cf6__iew': ['.com']}, self.queryset).qs.count(), 3)
        self.assertEqual(self.filterset({'cf_cf6__niew': ['.com']}, self.queryset).qs.count(), 0)
        self.assertEqual(self.filterset({'cf_cf6__ie': ['HTTP://A.EXAMPLE.COM']}, self.queryset).qs.count(), 1)
        self.assertEqual(self.filterset({'cf_cf6__nie': ['HTTP://A.EXAMPLE.COM']}, self.queryset).qs.count(), 2)

    def test_filter_url_loose(self):
        self.assertEqual(self.filterset({'cf_cf7': ['example.com']}, self.queryset).qs.count(), 3)

    def test_filter_select(self):
        self.assertEqual(self.filterset({'cf_cf8': ['Foo', 'Bar']}, self.queryset).qs.count(), 2)

    def test_filter_multiselect(self):
        self.assertEqual(self.filterset({'cf_cf9': ['A', 'B']}, self.queryset).qs.count(), 2)
        self.assertEqual(self.filterset({'cf_cf9': ['X']}, self.queryset).qs.count(), 3)<|MERGE_RESOLUTION|>--- conflicted
+++ resolved
@@ -204,20 +204,14 @@
         self.assertIsNone(instance.custom_field_data.get(cf.name))
 
     def test_select_field(self):
-<<<<<<< HEAD
         CHOICES = ('Option A', 'Option B', 'Option C')
         value = CHOICES[1]
-=======
-        obj_type = ContentType.objects.get_for_model(Site)
-        choices = ['Option A', 'Option B', 'Option C']
->>>>>>> b584f092
 
         # Create a custom field & check that initial value is null
         cf = CustomField.objects.create(
             name='select_field',
             type=CustomFieldTypeChoices.TYPE_SELECT,
             required=False,
-<<<<<<< HEAD
             choices=CHOICES
         )
         cf.content_types.set([self.object_type])
@@ -318,68 +312,6 @@
         instance.save()
         instance.refresh_from_db()
         self.assertIsNone(instance.custom_field_data.get(cf.name))
-=======
-            choices=choices
-        )
-        cf.save()
-        cf.content_types.set([obj_type])
-
-        # Check that the field has a null initial value
-        site = Site.objects.first()
-        self.assertIsNone(site.custom_field_data[cf.name])
-
-        # Assign a value to the first Site
-        site.custom_field_data[cf.name] = choices[0]
-        site.save()
-
-        # Retrieve the stored value
-        site.refresh_from_db()
-        self.assertEqual(site.custom_field_data[cf.name], choices[0])
-
-        # Delete the stored value
-        site.custom_field_data.pop(cf.name)
-        site.save()
-        site.refresh_from_db()
-        self.assertIsNone(site.custom_field_data.get(cf.name))
-
-        # Delete the custom field
-        cf.delete()
-
-    def test_multiselect_field(self):
-        obj_type = ContentType.objects.get_for_model(Site)
-        choices = ['Option A', 'Option B', 'Option C']
-
-        # Create a custom field
-        cf = CustomField(
-            type=CustomFieldTypeChoices.TYPE_MULTISELECT,
-            name='my_field',
-            required=False,
-            choices=choices
-        )
-        cf.save()
-        cf.content_types.set([obj_type])
-
-        # Check that the field has a null initial value
-        site = Site.objects.first()
-        self.assertIsNone(site.custom_field_data[cf.name])
-
-        # Assign a value to the first Site
-        site.custom_field_data[cf.name] = [choices[0], choices[1]]
-        site.save()
-
-        # Retrieve the stored value
-        site.refresh_from_db()
-        self.assertEqual(site.custom_field_data[cf.name], [choices[0], choices[1]])
-
-        # Delete the stored value
-        site.custom_field_data.pop(cf.name)
-        site.save()
-        site.refresh_from_db()
-        self.assertIsNone(site.custom_field_data.get(cf.name))
-
-        # Delete the custom field
-        cf.delete()
->>>>>>> b584f092
 
     def test_rename_customfield(self):
         obj_type = ContentType.objects.get_for_model(Site)
