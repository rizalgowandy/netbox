from django.contrib import messages
from django.contrib.auth.mixins import LoginRequiredMixin
from django.contrib.contenttypes.models import ContentType
from django.core.paginator import EmptyPage
from django.db.models import Count, Q
from django.http import HttpResponseBadRequest, HttpResponseForbidden, HttpResponse
from django.shortcuts import get_object_or_404, redirect, render
from django.urls import reverse
from django.utils.translation import gettext as _
from django.views.generic import View

from core.choices import ManagedFileRootPathChoices
from core.forms import ManagedFileForm
from core.models import Job
from core.tables import JobTable
from dcim.models import Device, DeviceRole, Platform
from extras.dashboard.forms import DashboardWidgetAddForm, DashboardWidgetForm
from extras.dashboard.utils import get_widget_class
from netbox.constants import DEFAULT_ACTION_PERMISSIONS
from netbox.views import generic
from netbox.views.generic.mixins import TableMixin
from utilities.data import shallow_compare_dict
from utilities.forms import ConfirmationForm, get_field_value
from utilities.htmx import htmx_partial
from utilities.paginator import EnhancedPaginator, get_paginate_count
from utilities.query import count_related
from utilities.querydict import normalize_querydict
from utilities.request import copy_safe_request
from utilities.rqworker import get_workers_for_queue
from utilities.templatetags.builtins.filters import render_markdown
<<<<<<< HEAD
from utilities.views import ContentTypePermissionRequiredMixin, get_viewname, register_model_view
=======
from utilities.utils import copy_safe_request, count_related, get_viewname, normalize_querydict, shallow_compare_dict
from utilities.views import ContentTypePermissionRequiredMixin, register_model_view
from virtualization.models import VirtualMachine
>>>>>>> 39a83079
from . import filtersets, forms, tables
from .models import *
from .scripts import run_script
from .tables import ReportResultsTable, ScriptResultsTable


#
# Custom fields
#

class CustomFieldListView(generic.ObjectListView):
    queryset = CustomField.objects.select_related('choice_set')
    filterset = filtersets.CustomFieldFilterSet
    filterset_form = forms.CustomFieldFilterForm
    table = tables.CustomFieldTable


@register_model_view(CustomField)
class CustomFieldView(generic.ObjectView):
    queryset = CustomField.objects.select_related('choice_set')

    def get_extra_context(self, request, instance):
        related_models = ()

        for object_type in instance.object_types.all():
            related_models += (
                object_type.model_class().objects.restrict(request.user, 'view').exclude(
                    Q(**{f'custom_field_data__{instance.name}': ''}) |
                    Q(**{f'custom_field_data__{instance.name}': None})
                ),
            )

        return {
            'related_models': related_models
        }


@register_model_view(CustomField, 'edit')
class CustomFieldEditView(generic.ObjectEditView):
    queryset = CustomField.objects.select_related('choice_set')
    form = forms.CustomFieldForm


@register_model_view(CustomField, 'delete')
class CustomFieldDeleteView(generic.ObjectDeleteView):
    queryset = CustomField.objects.select_related('choice_set')


class CustomFieldBulkImportView(generic.BulkImportView):
    queryset = CustomField.objects.select_related('choice_set')
    model_form = forms.CustomFieldImportForm


class CustomFieldBulkEditView(generic.BulkEditView):
    queryset = CustomField.objects.select_related('choice_set')
    filterset = filtersets.CustomFieldFilterSet
    table = tables.CustomFieldTable
    form = forms.CustomFieldBulkEditForm


class CustomFieldBulkDeleteView(generic.BulkDeleteView):
    queryset = CustomField.objects.select_related('choice_set')
    filterset = filtersets.CustomFieldFilterSet
    table = tables.CustomFieldTable


#
# Custom field choices
#

class CustomFieldChoiceSetListView(generic.ObjectListView):
    queryset = CustomFieldChoiceSet.objects.all()
    filterset = filtersets.CustomFieldChoiceSetFilterSet
    filterset_form = forms.CustomFieldChoiceSetFilterForm
    table = tables.CustomFieldChoiceSetTable


@register_model_view(CustomFieldChoiceSet)
class CustomFieldChoiceSetView(generic.ObjectView):
    queryset = CustomFieldChoiceSet.objects.all()

    def get_extra_context(self, request, instance):

        # Paginate choices list
        per_page = get_paginate_count(request)
        try:
            page_number = request.GET.get('page', 1)
        except ValueError:
            page_number = 1
        paginator = EnhancedPaginator(instance.choices, per_page)
        try:
            choices = paginator.page(page_number)
        except EmptyPage:
            choices = paginator.page(paginator.num_pages)

        return {
            'paginator': paginator,
            'choices': choices,
        }


@register_model_view(CustomFieldChoiceSet, 'edit')
class CustomFieldChoiceSetEditView(generic.ObjectEditView):
    queryset = CustomFieldChoiceSet.objects.all()
    form = forms.CustomFieldChoiceSetForm


@register_model_view(CustomFieldChoiceSet, 'delete')
class CustomFieldChoiceSetDeleteView(generic.ObjectDeleteView):
    queryset = CustomFieldChoiceSet.objects.all()


class CustomFieldChoiceSetBulkImportView(generic.BulkImportView):
    queryset = CustomFieldChoiceSet.objects.all()
    model_form = forms.CustomFieldChoiceSetImportForm


class CustomFieldChoiceSetBulkEditView(generic.BulkEditView):
    queryset = CustomFieldChoiceSet.objects.all()
    filterset = filtersets.CustomFieldChoiceSetFilterSet
    table = tables.CustomFieldChoiceSetTable
    form = forms.CustomFieldChoiceSetBulkEditForm


class CustomFieldChoiceSetBulkDeleteView(generic.BulkDeleteView):
    queryset = CustomFieldChoiceSet.objects.all()
    filterset = filtersets.CustomFieldChoiceSetFilterSet
    table = tables.CustomFieldChoiceSetTable


#
# Custom links
#

class CustomLinkListView(generic.ObjectListView):
    queryset = CustomLink.objects.all()
    filterset = filtersets.CustomLinkFilterSet
    filterset_form = forms.CustomLinkFilterForm
    table = tables.CustomLinkTable


@register_model_view(CustomLink)
class CustomLinkView(generic.ObjectView):
    queryset = CustomLink.objects.all()


@register_model_view(CustomLink, 'edit')
class CustomLinkEditView(generic.ObjectEditView):
    queryset = CustomLink.objects.all()
    form = forms.CustomLinkForm


@register_model_view(CustomLink, 'delete')
class CustomLinkDeleteView(generic.ObjectDeleteView):
    queryset = CustomLink.objects.all()


class CustomLinkBulkImportView(generic.BulkImportView):
    queryset = CustomLink.objects.all()
    model_form = forms.CustomLinkImportForm


class CustomLinkBulkEditView(generic.BulkEditView):
    queryset = CustomLink.objects.all()
    filterset = filtersets.CustomLinkFilterSet
    table = tables.CustomLinkTable
    form = forms.CustomLinkBulkEditForm


class CustomLinkBulkDeleteView(generic.BulkDeleteView):
    queryset = CustomLink.objects.all()
    filterset = filtersets.CustomLinkFilterSet
    table = tables.CustomLinkTable


#
# Export templates
#

class ExportTemplateListView(generic.ObjectListView):
    queryset = ExportTemplate.objects.all()
    filterset = filtersets.ExportTemplateFilterSet
    filterset_form = forms.ExportTemplateFilterForm
    table = tables.ExportTemplateTable
    template_name = 'extras/exporttemplate_list.html'
    actions = {
        **DEFAULT_ACTION_PERMISSIONS,
        'bulk_sync': {'sync'},
    }


@register_model_view(ExportTemplate)
class ExportTemplateView(generic.ObjectView):
    queryset = ExportTemplate.objects.all()


@register_model_view(ExportTemplate, 'edit')
class ExportTemplateEditView(generic.ObjectEditView):
    queryset = ExportTemplate.objects.all()
    form = forms.ExportTemplateForm


@register_model_view(ExportTemplate, 'delete')
class ExportTemplateDeleteView(generic.ObjectDeleteView):
    queryset = ExportTemplate.objects.all()


class ExportTemplateBulkImportView(generic.BulkImportView):
    queryset = ExportTemplate.objects.all()
    model_form = forms.ExportTemplateImportForm


class ExportTemplateBulkEditView(generic.BulkEditView):
    queryset = ExportTemplate.objects.all()
    filterset = filtersets.ExportTemplateFilterSet
    table = tables.ExportTemplateTable
    form = forms.ExportTemplateBulkEditForm


class ExportTemplateBulkDeleteView(generic.BulkDeleteView):
    queryset = ExportTemplate.objects.all()
    filterset = filtersets.ExportTemplateFilterSet
    table = tables.ExportTemplateTable


class ExportTemplateBulkSyncDataView(generic.BulkSyncDataView):
    queryset = ExportTemplate.objects.all()


#
# Saved filters
#

class SavedFilterMixin:

    def get_queryset(self, request):
        """
        Return only shared SavedFilters, or those owned by the current user, unless
        this is a superuser.
        """
        queryset = SavedFilter.objects.all()
        user = request.user
        if user.is_superuser:
            return queryset
        if user.is_anonymous:
            return queryset.filter(shared=True)
        return queryset.filter(
            Q(shared=True) | Q(user=user)
        )


class SavedFilterListView(SavedFilterMixin, generic.ObjectListView):
    filterset = filtersets.SavedFilterFilterSet
    filterset_form = forms.SavedFilterFilterForm
    table = tables.SavedFilterTable


@register_model_view(SavedFilter)
class SavedFilterView(SavedFilterMixin, generic.ObjectView):
    queryset = SavedFilter.objects.all()


@register_model_view(SavedFilter, 'edit')
class SavedFilterEditView(SavedFilterMixin, generic.ObjectEditView):
    queryset = SavedFilter.objects.all()
    form = forms.SavedFilterForm

    def alter_object(self, obj, request, url_args, url_kwargs):
        if not obj.pk:
            obj.user = request.user
        return obj


@register_model_view(SavedFilter, 'delete')
class SavedFilterDeleteView(SavedFilterMixin, generic.ObjectDeleteView):
    queryset = SavedFilter.objects.all()


class SavedFilterBulkImportView(SavedFilterMixin, generic.BulkImportView):
    queryset = SavedFilter.objects.all()
    model_form = forms.SavedFilterImportForm


class SavedFilterBulkEditView(SavedFilterMixin, generic.BulkEditView):
    queryset = SavedFilter.objects.all()
    filterset = filtersets.SavedFilterFilterSet
    table = tables.SavedFilterTable
    form = forms.SavedFilterBulkEditForm


class SavedFilterBulkDeleteView(SavedFilterMixin, generic.BulkDeleteView):
    queryset = SavedFilter.objects.all()
    filterset = filtersets.SavedFilterFilterSet
    table = tables.SavedFilterTable


#
# Bookmarks
#

class BookmarkCreateView(generic.ObjectEditView):
    form = forms.BookmarkForm

    def get_queryset(self, request):
        return Bookmark.objects.filter(user=request.user)

    def alter_object(self, obj, request, url_args, url_kwargs):
        obj.user = request.user
        return obj


@register_model_view(Bookmark, 'delete')
class BookmarkDeleteView(generic.ObjectDeleteView):

    def get_queryset(self, request):
        return Bookmark.objects.filter(user=request.user)


class BookmarkBulkDeleteView(generic.BulkDeleteView):
    table = tables.BookmarkTable

    def get_queryset(self, request):
        return Bookmark.objects.filter(user=request.user)


#
# Webhooks
#

class WebhookListView(generic.ObjectListView):
    queryset = Webhook.objects.all()
    filterset = filtersets.WebhookFilterSet
    filterset_form = forms.WebhookFilterForm
    table = tables.WebhookTable


@register_model_view(Webhook)
class WebhookView(generic.ObjectView):
    queryset = Webhook.objects.all()


@register_model_view(Webhook, 'edit')
class WebhookEditView(generic.ObjectEditView):
    queryset = Webhook.objects.all()
    form = forms.WebhookForm


@register_model_view(Webhook, 'delete')
class WebhookDeleteView(generic.ObjectDeleteView):
    queryset = Webhook.objects.all()


class WebhookBulkImportView(generic.BulkImportView):
    queryset = Webhook.objects.all()
    model_form = forms.WebhookImportForm


class WebhookBulkEditView(generic.BulkEditView):
    queryset = Webhook.objects.all()
    filterset = filtersets.WebhookFilterSet
    table = tables.WebhookTable
    form = forms.WebhookBulkEditForm


class WebhookBulkDeleteView(generic.BulkDeleteView):
    queryset = Webhook.objects.all()
    filterset = filtersets.WebhookFilterSet
    table = tables.WebhookTable


#
# Event Rules
#

class EventRuleListView(generic.ObjectListView):
    queryset = EventRule.objects.all()
    filterset = filtersets.EventRuleFilterSet
    filterset_form = forms.EventRuleFilterForm
    table = tables.EventRuleTable


@register_model_view(EventRule)
class EventRuleView(generic.ObjectView):
    queryset = EventRule.objects.all()


@register_model_view(EventRule, 'edit')
class EventRuleEditView(generic.ObjectEditView):
    queryset = EventRule.objects.all()
    form = forms.EventRuleForm


@register_model_view(EventRule, 'delete')
class EventRuleDeleteView(generic.ObjectDeleteView):
    queryset = EventRule.objects.all()


class EventRuleBulkImportView(generic.BulkImportView):
    queryset = EventRule.objects.all()
    model_form = forms.EventRuleImportForm


class EventRuleBulkEditView(generic.BulkEditView):
    queryset = EventRule.objects.all()
    filterset = filtersets.EventRuleFilterSet
    table = tables.EventRuleTable
    form = forms.EventRuleBulkEditForm


class EventRuleBulkDeleteView(generic.BulkDeleteView):
    queryset = EventRule.objects.all()
    filterset = filtersets.EventRuleFilterSet
    table = tables.EventRuleTable


#
# Tags
#

class TagListView(generic.ObjectListView):
    queryset = Tag.objects.annotate(
        items=count_related(TaggedItem, 'tag')
    )
    filterset = filtersets.TagFilterSet
    filterset_form = forms.TagFilterForm
    table = tables.TagTable


@register_model_view(Tag)
class TagView(generic.ObjectView):
    queryset = Tag.objects.all()

    def get_extra_context(self, request, instance):
        tagged_items = TaggedItem.objects.filter(tag=instance)
        taggeditem_table = tables.TaggedItemTable(
            data=tagged_items,
            orderable=False
        )
        taggeditem_table.configure(request)

        object_types = [
            {
                'content_type': ContentType.objects.get(pk=ti['content_type']),
                'item_count': ti['item_count']
            } for ti in tagged_items.values('content_type').annotate(item_count=Count('pk'))
        ]

        return {
            'taggeditem_table': taggeditem_table,
            'tagged_item_count': tagged_items.count(),
            'object_types': object_types,
        }


@register_model_view(Tag, 'edit')
class TagEditView(generic.ObjectEditView):
    queryset = Tag.objects.all()
    form = forms.TagForm


@register_model_view(Tag, 'delete')
class TagDeleteView(generic.ObjectDeleteView):
    queryset = Tag.objects.all()


class TagBulkImportView(generic.BulkImportView):
    queryset = Tag.objects.all()
    model_form = forms.TagImportForm


class TagBulkEditView(generic.BulkEditView):
    queryset = Tag.objects.annotate(
        items=count_related(TaggedItem, 'tag')
    )
    table = tables.TagTable
    form = forms.TagBulkEditForm


class TagBulkDeleteView(generic.BulkDeleteView):
    queryset = Tag.objects.annotate(
        items=count_related(TaggedItem, 'tag')
    )
    table = tables.TagTable


#
# Config contexts
#

class ConfigContextListView(generic.ObjectListView):
    queryset = ConfigContext.objects.all()
    filterset = filtersets.ConfigContextFilterSet
    filterset_form = forms.ConfigContextFilterForm
    table = tables.ConfigContextTable
    template_name = 'extras/configcontext_list.html'
    actions = {
        'add': {'add'},
        'bulk_edit': {'change'},
        'bulk_delete': {'delete'},
        'bulk_sync': {'sync'},
    }


@register_model_view(ConfigContext)
class ConfigContextView(generic.ObjectView):
    queryset = ConfigContext.objects.all()

    def get_extra_context(self, request, instance):
        # Gather assigned objects for parsing in the template
        assigned_objects = (
            ('Regions', instance.regions.all),
            ('Site Groups', instance.site_groups.all),
            ('Sites', instance.sites.all),
            ('Locations', instance.locations.all),
            ('Device Types', instance.device_types.all),
            ('Roles', instance.roles.all),
            ('Platforms', instance.platforms.all),
            ('Cluster Types', instance.cluster_types.all),
            ('Cluster Groups', instance.cluster_groups.all),
            ('Clusters', instance.clusters.all),
            ('Tenant Groups', instance.tenant_groups.all),
            ('Tenants', instance.tenants.all),
            ('Tags', instance.tags.all),
        )

        # Determine user's preferred output format
        if request.GET.get('format') in ['json', 'yaml']:
            format = request.GET.get('format')
            if request.user.is_authenticated:
                request.user.config.set('data_format', format, commit=True)
        elif request.user.is_authenticated:
            format = request.user.config.get('data_format', 'json')
        else:
            format = 'json'

        return {
            'assigned_objects': assigned_objects,
            'format': format,
        }


@register_model_view(ConfigContext, 'edit')
class ConfigContextEditView(generic.ObjectEditView):
    queryset = ConfigContext.objects.all()
    form = forms.ConfigContextForm


class ConfigContextBulkEditView(generic.BulkEditView):
    queryset = ConfigContext.objects.all()
    filterset = filtersets.ConfigContextFilterSet
    table = tables.ConfigContextTable
    form = forms.ConfigContextBulkEditForm


@register_model_view(ConfigContext, 'delete')
class ConfigContextDeleteView(generic.ObjectDeleteView):
    queryset = ConfigContext.objects.all()


class ConfigContextBulkDeleteView(generic.BulkDeleteView):
    queryset = ConfigContext.objects.all()
    filterset = filtersets.ConfigContextFilterSet
    table = tables.ConfigContextTable


class ConfigContextBulkSyncDataView(generic.BulkSyncDataView):
    queryset = ConfigContext.objects.all()


class ObjectConfigContextView(generic.ObjectView):
    base_template = None
    template_name = 'extras/object_configcontext.html'

    def get_extra_context(self, request, instance):
        source_contexts = ConfigContext.objects.restrict(request.user, 'view').get_for_object(instance)

        # Determine user's preferred output format
        if request.GET.get('format') in ['json', 'yaml']:
            format = request.GET.get('format')
            if request.user.is_authenticated:
                request.user.config.set('data_format', format, commit=True)
        elif request.user.is_authenticated:
            format = request.user.config.get('data_format', 'json')
        else:
            format = 'json'

        return {
            'rendered_context': instance.get_config_context(),
            'source_contexts': source_contexts,
            'format': format,
            'base_template': self.base_template,
        }


#
# Config templates
#

class ConfigTemplateListView(generic.ObjectListView):
    queryset = ConfigTemplate.objects.annotate(
        device_count=count_related(Device, 'config_template'),
        vm_count=count_related(VirtualMachine, 'config_template'),
        role_count=count_related(DeviceRole, 'config_template'),
        platform_count=count_related(Platform, 'config_template'),
    )
    filterset = filtersets.ConfigTemplateFilterSet
    filterset_form = forms.ConfigTemplateFilterForm
    table = tables.ConfigTemplateTable
    template_name = 'extras/configtemplate_list.html'
    actions = {
        **DEFAULT_ACTION_PERMISSIONS,
        'bulk_sync': {'sync'},
    }


@register_model_view(ConfigTemplate)
class ConfigTemplateView(generic.ObjectView):
    queryset = ConfigTemplate.objects.all()


@register_model_view(ConfigTemplate, 'edit')
class ConfigTemplateEditView(generic.ObjectEditView):
    queryset = ConfigTemplate.objects.all()
    form = forms.ConfigTemplateForm


@register_model_view(ConfigTemplate, 'delete')
class ConfigTemplateDeleteView(generic.ObjectDeleteView):
    queryset = ConfigTemplate.objects.all()


class ConfigTemplateBulkImportView(generic.BulkImportView):
    queryset = ConfigTemplate.objects.all()
    model_form = forms.ConfigTemplateImportForm


class ConfigTemplateBulkEditView(generic.BulkEditView):
    queryset = ConfigTemplate.objects.all()
    filterset = filtersets.ConfigTemplateFilterSet
    table = tables.ConfigTemplateTable
    form = forms.ConfigTemplateBulkEditForm


class ConfigTemplateBulkDeleteView(generic.BulkDeleteView):
    queryset = ConfigTemplate.objects.all()
    filterset = filtersets.ConfigTemplateFilterSet
    table = tables.ConfigTemplateTable


class ConfigTemplateBulkSyncDataView(generic.BulkSyncDataView):
    queryset = ConfigTemplate.objects.all()


#
# Change logging
#

class ObjectChangeListView(generic.ObjectListView):
    queryset = ObjectChange.objects.valid_models()
    filterset = filtersets.ObjectChangeFilterSet
    filterset_form = forms.ObjectChangeFilterForm
    table = tables.ObjectChangeTable
    template_name = 'extras/objectchange_list.html'
    actions = {
        'export': {'view'},
    }


@register_model_view(ObjectChange)
class ObjectChangeView(generic.ObjectView):
    queryset = ObjectChange.objects.valid_models()

    def get_extra_context(self, request, instance):
        related_changes = ObjectChange.objects.valid_models().restrict(request.user, 'view').filter(
            request_id=instance.request_id
        ).exclude(
            pk=instance.pk
        )
        related_changes_table = tables.ObjectChangeTable(
            data=related_changes[:50],
            orderable=False
        )

        objectchanges = ObjectChange.objects.valid_models().restrict(request.user, 'view').filter(
            changed_object_type=instance.changed_object_type,
            changed_object_id=instance.changed_object_id,
        )

        next_change = objectchanges.filter(time__gt=instance.time).order_by('time').first()
        prev_change = objectchanges.filter(time__lt=instance.time).order_by('-time').first()

        if not instance.prechange_data and instance.action in ['update', 'delete'] and prev_change:
            non_atomic_change = True
            prechange_data = prev_change.postchange_data
        else:
            non_atomic_change = False
            prechange_data = instance.prechange_data

        if prechange_data and instance.postchange_data:
            diff_added = shallow_compare_dict(
                prechange_data or dict(),
                instance.postchange_data or dict(),
                exclude=['last_updated'],
            )
            diff_removed = {
                x: prechange_data.get(x) for x in diff_added
            } if prechange_data else {}
        else:
            diff_added = None
            diff_removed = None

        return {
            'diff_added': diff_added,
            'diff_removed': diff_removed,
            'next_change': next_change,
            'prev_change': prev_change,
            'related_changes_table': related_changes_table,
            'related_changes_count': related_changes.count(),
            'non_atomic_change': non_atomic_change
        }


#
# Image attachments
#

class ImageAttachmentListView(generic.ObjectListView):
    queryset = ImageAttachment.objects.all()
    filterset = filtersets.ImageAttachmentFilterSet
    filterset_form = forms.ImageAttachmentFilterForm
    table = tables.ImageAttachmentTable
    actions = {
        'export': {'view'},
    }


@register_model_view(ImageAttachment, 'edit')
class ImageAttachmentEditView(generic.ObjectEditView):
    queryset = ImageAttachment.objects.all()
    form = forms.ImageAttachmentForm

    def alter_object(self, instance, request, args, kwargs):
        if not instance.pk:
            # Assign the parent object based on URL kwargs
            object_type = get_object_or_404(ContentType, pk=request.GET.get('object_type'))
            instance.parent = get_object_or_404(object_type.model_class(), pk=request.GET.get('object_id'))
        return instance

    def get_return_url(self, request, obj=None):
        return obj.parent.get_absolute_url() if obj else super().get_return_url(request)

    def get_extra_addanother_params(self, request):
        return {
            'object_type': request.GET.get('object_type'),
            'object_id': request.GET.get('object_id'),
        }


@register_model_view(ImageAttachment, 'delete')
class ImageAttachmentDeleteView(generic.ObjectDeleteView):
    queryset = ImageAttachment.objects.all()

    def get_return_url(self, request, obj=None):
        return obj.parent.get_absolute_url() if obj else super().get_return_url(request)


#
# Journal entries
#

class JournalEntryListView(generic.ObjectListView):
    queryset = JournalEntry.objects.all()
    filterset = filtersets.JournalEntryFilterSet
    filterset_form = forms.JournalEntryFilterForm
    table = tables.JournalEntryTable
    actions = {
        'import': {'add'},
        'export': {'view'},
        'bulk_edit': {'change'},
        'bulk_delete': {'delete'},
    }


@register_model_view(JournalEntry)
class JournalEntryView(generic.ObjectView):
    queryset = JournalEntry.objects.all()


@register_model_view(JournalEntry, 'edit')
class JournalEntryEditView(generic.ObjectEditView):
    queryset = JournalEntry.objects.all()
    form = forms.JournalEntryForm

    def alter_object(self, obj, request, args, kwargs):
        if not obj.pk:
            obj.created_by = request.user
        return obj

    def get_return_url(self, request, instance):
        if not instance.assigned_object:
            return reverse('extras:journalentry_list')
        obj = instance.assigned_object
        viewname = get_viewname(obj, 'journal')
        return reverse(viewname, kwargs={'pk': obj.pk})


@register_model_view(JournalEntry, 'delete')
class JournalEntryDeleteView(generic.ObjectDeleteView):
    queryset = JournalEntry.objects.all()

    def get_return_url(self, request, instance):
        obj = instance.assigned_object
        viewname = get_viewname(obj, 'journal')
        return reverse(viewname, kwargs={'pk': obj.pk})


class JournalEntryBulkEditView(generic.BulkEditView):
    queryset = JournalEntry.objects.all()
    filterset = filtersets.JournalEntryFilterSet
    table = tables.JournalEntryTable
    form = forms.JournalEntryBulkEditForm


class JournalEntryBulkDeleteView(generic.BulkDeleteView):
    queryset = JournalEntry.objects.all()
    filterset = filtersets.JournalEntryFilterSet
    table = tables.JournalEntryTable


class JournalEntryBulkImportView(generic.BulkImportView):
    queryset = JournalEntry.objects.all()
    model_form = forms.JournalEntryImportForm


#
# Dashboard & widgets
#

class DashboardResetView(LoginRequiredMixin, View):
    template_name = 'extras/dashboard/reset.html'

    def get(self, request):
        get_object_or_404(Dashboard.objects.all(), user=request.user)
        form = ConfirmationForm()

        return render(request, self.template_name, {
            'form': form,
            'return_url': reverse('home'),
        })

    def post(self, request):
        dashboard = get_object_or_404(Dashboard.objects.all(), user=request.user)
        form = ConfirmationForm(request.POST)

        if form.is_valid():
            dashboard.delete()
            messages.success(request, _("Your dashboard has been reset."))
            return redirect(reverse('home'))

        return render(request, self.template_name, {
            'form': form,
            'return_url': reverse('home'),
        })


class DashboardWidgetAddView(LoginRequiredMixin, View):
    template_name = 'extras/dashboard/widget_add.html'

    def get(self, request):
        if not request.htmx:
            return redirect('home')

        initial = request.GET or {
            'widget_class': 'extras.NoteWidget',
        }
        widget_form = DashboardWidgetAddForm(initial=initial)
        widget_name = get_field_value(widget_form, 'widget_class')
        widget_class = get_widget_class(widget_name)
        config_form = widget_class.ConfigForm(initial=widget_class.default_config, prefix='config')

        return render(request, self.template_name, {
            'widget_class': widget_class,
            'widget_form': widget_form,
            'config_form': config_form,
        })

    def post(self, request):
        widget_form = DashboardWidgetAddForm(request.POST)
        config_form = None
        widget_class = None

        if widget_form.is_valid():
            widget_class = get_widget_class(widget_form.cleaned_data['widget_class'])
            config_form = widget_class.ConfigForm(request.POST, prefix='config')

            if config_form.is_valid():
                data = widget_form.cleaned_data
                data.pop('widget_class')
                data['config'] = config_form.cleaned_data
                widget = widget_class(**data)
                request.user.dashboard.add_widget(widget)
                request.user.dashboard.save()
                messages.success(request, _('Added widget: ') + str(widget.id))

                return HttpResponse(headers={
                    'HX-Redirect': reverse('home'),
                })

        return render(request, self.template_name, {
            'widget_class': widget_class,
            'widget_form': widget_form,
            'config_form': config_form,
        })


class DashboardWidgetConfigView(LoginRequiredMixin, View):
    template_name = 'extras/dashboard/widget_config.html'

    def get(self, request, id):
        if not request.htmx:
            return redirect('home')

        widget = request.user.dashboard.get_widget(id)
        widget_form = DashboardWidgetForm(initial=widget.form_data)
        config_form = widget.ConfigForm(initial=widget.form_data.get('config'), prefix='config')

        return render(request, self.template_name, {
            'widget_class': widget.__class__,
            'widget_form': widget_form,
            'config_form': config_form,
            'form_url': reverse('extras:dashboardwidget_config', kwargs={'id': id})
        })

    def post(self, request, id):
        widget = request.user.dashboard.get_widget(id)
        widget_form = DashboardWidgetForm(request.POST)
        config_form = widget.ConfigForm(request.POST, prefix='config')

        if widget_form.is_valid() and config_form.is_valid():
            data = widget_form.cleaned_data
            data['config'] = config_form.cleaned_data
            request.user.dashboard.config[str(id)].update(data)
            request.user.dashboard.save()
            messages.success(request, _('Updated widget: ') + str(widget.id))

            return HttpResponse(headers={
                'HX-Redirect': reverse('home'),
            })

        return render(request, self.template_name, {
            'widget_form': widget_form,
            'config_form': config_form,
            'form_url': reverse('extras:dashboardwidget_config', kwargs={'id': id})
        })


class DashboardWidgetDeleteView(LoginRequiredMixin, View):
    template_name = 'generic/object_delete.html'

    def get(self, request, id):
        if not request.htmx:
            return redirect('home')

        widget = request.user.dashboard.get_widget(id)
        form = ConfirmationForm(initial=request.GET)

        return render(request, 'htmx/delete_form.html', {
            'object_type': widget.__class__.__name__,
            'object': widget,
            'form': form,
            'form_url': reverse('extras:dashboardwidget_delete', kwargs={'id': id})
        })

    def post(self, request, id):
        form = ConfirmationForm(request.POST)

        if form.is_valid():
            request.user.dashboard.delete_widget(id)
            request.user.dashboard.save()
            messages.success(request, _('Deleted widget: ') + str(id))
        else:
            messages.error(request, _('Error deleting widget: ') + str(form.errors[0]))

        return redirect(reverse('home'))


#
<<<<<<< HEAD
=======
# Reports
#

@register_model_view(ReportModule, 'edit')
class ReportModuleCreateView(generic.ObjectEditView):
    queryset = ReportModule.objects.all()
    form = ManagedFileForm

    def alter_object(self, obj, *args, **kwargs):
        obj.file_root = ManagedFileRootPathChoices.REPORTS
        return obj


@register_model_view(ReportModule, 'delete')
class ReportModuleDeleteView(generic.ObjectDeleteView):
    queryset = ReportModule.objects.all()
    default_return_url = 'extras:report_list'


class ReportListView(ContentTypePermissionRequiredMixin, View):
    """
    Retrieve all the available reports from disk and the recorded Job (if any) for each.
    """
    def get_required_permission(self):
        return 'extras.view_report'

    def get(self, request):
        report_modules = ReportModule.objects.restrict(request.user).prefetch_related('data_source', 'data_file')

        return render(request, 'extras/report_list.html', {
            'model': ReportModule,
            'report_modules': report_modules,
        })


def get_report_module(module, request):
    return get_object_or_404(ReportModule.objects.restrict(request.user), file_path__regex=f"^{module}\\.")


class ReportView(ContentTypePermissionRequiredMixin, View):
    """
    Display a single Report and its associated Job (if any).
    """
    def get_required_permission(self):
        return 'extras.view_report'

    def get(self, request, module, name):
        module = get_report_module(module, request)
        report = module.reports[name]()
        jobs = module.get_jobs(report.class_name)

        report.result = jobs.filter(
            status__in=JobStatusChoices.TERMINAL_STATE_CHOICES
        ).first()

        return render(request, 'extras/report.html', {
            'job_count': jobs.count(),
            'module': module,
            'report': report,
            'form': ReportForm(scheduling_enabled=report.scheduling_enabled),
        })

    def post(self, request, module, name):
        if not request.user.has_perm('extras.run_report'):
            return HttpResponseForbidden()

        module = get_report_module(module, request)
        report = module.reports[name]()
        jobs = module.get_jobs(report.class_name)
        form = ReportForm(request.POST, scheduling_enabled=report.scheduling_enabled)

        if form.is_valid():

            # Allow execution only if RQ worker process is running
            if not get_workers_for_queue('default'):
                messages.error(request, "Unable to run report: RQ worker process not running.")
                return render(request, 'extras/report.html', {
                    'job_count': jobs.count(),
                    'report': report,
                })

            # Run the Report. A new Job is created.
            job = Job.enqueue(
                run_report,
                instance=module,
                name=report.class_name,
                user=request.user,
                schedule_at=form.cleaned_data.get('schedule_at'),
                interval=form.cleaned_data.get('interval'),
                job_timeout=report.job_timeout
            )

            return redirect('extras:report_result', job_pk=job.pk)

        return render(request, 'extras/report.html', {
            'job_count': jobs.count(),
            'module': module,
            'report': report,
            'form': form,
        })


class ReportSourceView(ContentTypePermissionRequiredMixin, View):

    def get_required_permission(self):
        return 'extras.view_report'

    def get(self, request, module, name):
        module = get_report_module(module, request)
        report = module.reports[name]()
        jobs = module.get_jobs(report.class_name)

        return render(request, 'extras/report/source.html', {
            'job_count': jobs.count(),
            'module': module,
            'report': report,
            'tab': 'source',
        })


class ReportJobsView(ContentTypePermissionRequiredMixin, View):

    def get_required_permission(self):
        return 'extras.view_report'

    def get(self, request, module, name):
        module = get_report_module(module, request)
        report = module.reports[name]()
        jobs = module.get_jobs(report.class_name)

        jobs_table = JobTable(
            data=jobs,
            orderable=False,
            user=request.user
        )
        jobs_table.configure(request)

        return render(request, 'extras/report/jobs.html', {
            'job_count': jobs.count(),
            'module': module,
            'report': report,
            'table': jobs_table,
            'tab': 'jobs',
        })


class ReportResultView(ContentTypePermissionRequiredMixin, View):
    """
    Display a Job pertaining to the execution of a Report.
    """
    def get_required_permission(self):
        return 'extras.view_report'

    def get(self, request, job_pk):
        object_type = ContentType.objects.get_by_natural_key(app_label='extras', model='reportmodule')
        job = get_object_or_404(Job.objects.all(), pk=job_pk, object_type=object_type)

        module = job.object
        report = module.reports[job.name]

        # If this is an HTMX request, return only the result HTML
        if is_htmx(request):
            response = render(request, 'extras/htmx/report_result.html', {
                'report': report,
                'job': job,
            })
            if job.completed or not job.started:
                response.status_code = 286
            return response

        return render(request, 'extras/report_result.html', {
            'report': report,
            'job': job,
        })


#
>>>>>>> 39a83079
# Scripts
#

@register_model_view(ScriptModule, 'edit')
class ScriptModuleCreateView(generic.ObjectEditView):
    queryset = ScriptModule.objects.all()
    form = ManagedFileForm

    def alter_object(self, obj, *args, **kwargs):
        obj.file_root = ManagedFileRootPathChoices.SCRIPTS
        return obj


@register_model_view(ScriptModule, 'delete')
class ScriptModuleDeleteView(generic.ObjectDeleteView):
    queryset = ScriptModule.objects.all()
    default_return_url = 'extras:script_list'


class ScriptListView(ContentTypePermissionRequiredMixin, View):

    def get_required_permission(self):
        return 'extras.view_script'

    def get(self, request):
<<<<<<< HEAD
        script_modules = ScriptModule.objects.restrict(request.user).prefetch_related('jobs')
=======
        script_modules = ScriptModule.objects.restrict(request.user).prefetch_related('data_source', 'data_file')
>>>>>>> 39a83079

        return render(request, 'extras/script_list.html', {
            'model': ScriptModule,
            'script_modules': script_modules,
        })


class ScriptView(generic.ObjectView):
    queryset = Script.objects.all()

    def get(self, request, **kwargs):
        script = self.get_object(**kwargs)
        script_class = script.python_class()
        form = script_class.as_form(initial=normalize_querydict(request.GET))

        return render(request, 'extras/script.html', {
            'script': script,
            'script_class': script_class,
            'form': form,
            'job_count': script.jobs.count(),
        })

    def post(self, request, **kwargs):
        script = self.get_object(**kwargs)
        script_class = script.python_class()

        if not request.user.has_perm('extras.run_script', obj=script):
            return HttpResponseForbidden()

        form = script_class.as_form(request.POST, request.FILES)

        # Allow execution only if RQ worker process is running
        if not get_workers_for_queue('default'):
            messages.error(request, _("Unable to run script: RQ worker process not running."))
        elif form.is_valid():
            job = Job.enqueue(
                run_script,
                instance=script,
                name=script_class.class_name,
                user=request.user,
                schedule_at=form.cleaned_data.pop('_schedule_at'),
                interval=form.cleaned_data.pop('_interval'),
                data=form.cleaned_data,
                request=copy_safe_request(request),
                job_timeout=script.python_class.job_timeout,
                commit=form.cleaned_data.pop('_commit')
            )

            return redirect('extras:script_result', job_pk=job.pk)

        return render(request, 'extras/script.html', {
            'script': script,
            'script_class': script.python_class(),
            'form': form,
            'job_count': script.jobs.count(),
        })


class ScriptSourceView(generic.ObjectView):
    queryset = Script.objects.all()

    def get(self, request, **kwargs):
        script = self.get_object(**kwargs)

        return render(request, 'extras/script/source.html', {
            'script': script,
            'script_class': script.python_class(),
            'job_count': script.jobs.count(),
            'tab': 'source',
        })


class ScriptJobsView(generic.ObjectView):
    queryset = Script.objects.all()

    def get(self, request, **kwargs):
        script = self.get_object(**kwargs)

        jobs_table = JobTable(
            data=script.jobs.all(),
            orderable=False,
            user=request.user
        )
        jobs_table.configure(request)

        return render(request, 'extras/script/jobs.html', {
            'script': script,
            'table': jobs_table,
            'job_count': script.jobs.count(),
            'tab': 'jobs',
        })


class LegacyScriptRedirectView(ContentTypePermissionRequiredMixin, View):
    """
    Redirect legacy (pre-v4.0) script URLs. Examples:
        /extras/scripts/<module>/<name>/         -->  /extras/scripts/<id>/
        /extras/scripts/<module>/<name>/source/  -->  /extras/scripts/<id>/source/
        /extras/scripts/<module>/<name>/jobs/    -->  /extras/scripts/<id>/jobs/
    """
    def get_required_permission(self):
        return 'extras.view_script'

    def get(self, request, module, name, path=''):
        module = get_object_or_404(ScriptModule.objects.restrict(request.user), file_path__regex=f"^{module}\\.")
        script = get_object_or_404(Script.objects.all(), module=module, name=name)

        url = reverse('extras:script', kwargs={'pk': script.pk})

        return redirect(f'{url}{path}')


class ScriptResultView(TableMixin, generic.ObjectView):
    queryset = Job.objects.all()

    def get_required_permission(self):
        return 'extras.view_script'

    def get_table(self, job, request, bulk_actions=True):
        data = []
        tests = None
        table = None
        index = 0
        if job.data:
            if 'log' in job.data:
                if 'tests' in job.data:
                    tests = job.data['tests']

                for log in job.data['log']:
                    index += 1
                    result = {
                        'index': index,
                        'time': log.get('time'),
                        'status': log.get('status'),
                        'message': log.get('message'),
                    }
                    data.append(result)

                table = ScriptResultsTable(data, user=request.user)
                table.configure(request)
            else:
                # for legacy reports
                tests = job.data

        if tests:
            for method, test_data in tests.items():
                if 'log' in test_data:
                    for time, status, obj, url, message in test_data['log']:
                        index += 1
                        result = {
                            'index': index,
                            'method': method,
                            'time': time,
                            'status': status,
                            'object': obj,
                            'url': url,
                            'message': message,
                        }
                        data.append(result)

            table = ReportResultsTable(data, user=request.user)
            table.configure(request)

        return table

    def get(self, request, **kwargs):
        table = None
        job = get_object_or_404(Job.objects.all(), pk=kwargs.get('job_pk'))

        if job.completed:
            table = self.get_table(job, request, bulk_actions=False)

        context = {
            'script': job.object,
            'job': job,
            'table': table,
        }

        if job.data and 'log' in job.data:
            # Script
            context['tests'] = job.data.get('tests', {})
        elif job.data:
            # Legacy Report
            context['tests'] = {
                name: data for name, data in job.data.items()
                if name.startswith('test_')
            }

        # If this is an HTMX request, return only the result HTML
        if htmx_partial(request):
            response = render(request, 'extras/htmx/script_result.html', context)
            if job.completed or not job.started:
                response.status_code = 286
            return response

        return render(request, 'extras/script_result.html', context)


#
# Markdown
#

class RenderMarkdownView(View):

    def post(self, request):
        form = forms.RenderMarkdownForm(request.POST)
        if not form.is_valid():
            HttpResponseBadRequest()
        rendered = render_markdown(form.cleaned_data['text'])

        return HttpResponse(rendered)<|MERGE_RESOLUTION|>--- conflicted
+++ resolved
@@ -28,13 +28,8 @@
 from utilities.request import copy_safe_request
 from utilities.rqworker import get_workers_for_queue
 from utilities.templatetags.builtins.filters import render_markdown
-<<<<<<< HEAD
 from utilities.views import ContentTypePermissionRequiredMixin, get_viewname, register_model_view
-=======
-from utilities.utils import copy_safe_request, count_related, get_viewname, normalize_querydict, shallow_compare_dict
-from utilities.views import ContentTypePermissionRequiredMixin, register_model_view
 from virtualization.models import VirtualMachine
->>>>>>> 39a83079
 from . import filtersets, forms, tables
 from .models import *
 from .scripts import run_script
@@ -1022,186 +1017,6 @@
 
 
 #
-<<<<<<< HEAD
-=======
-# Reports
-#
-
-@register_model_view(ReportModule, 'edit')
-class ReportModuleCreateView(generic.ObjectEditView):
-    queryset = ReportModule.objects.all()
-    form = ManagedFileForm
-
-    def alter_object(self, obj, *args, **kwargs):
-        obj.file_root = ManagedFileRootPathChoices.REPORTS
-        return obj
-
-
-@register_model_view(ReportModule, 'delete')
-class ReportModuleDeleteView(generic.ObjectDeleteView):
-    queryset = ReportModule.objects.all()
-    default_return_url = 'extras:report_list'
-
-
-class ReportListView(ContentTypePermissionRequiredMixin, View):
-    """
-    Retrieve all the available reports from disk and the recorded Job (if any) for each.
-    """
-    def get_required_permission(self):
-        return 'extras.view_report'
-
-    def get(self, request):
-        report_modules = ReportModule.objects.restrict(request.user).prefetch_related('data_source', 'data_file')
-
-        return render(request, 'extras/report_list.html', {
-            'model': ReportModule,
-            'report_modules': report_modules,
-        })
-
-
-def get_report_module(module, request):
-    return get_object_or_404(ReportModule.objects.restrict(request.user), file_path__regex=f"^{module}\\.")
-
-
-class ReportView(ContentTypePermissionRequiredMixin, View):
-    """
-    Display a single Report and its associated Job (if any).
-    """
-    def get_required_permission(self):
-        return 'extras.view_report'
-
-    def get(self, request, module, name):
-        module = get_report_module(module, request)
-        report = module.reports[name]()
-        jobs = module.get_jobs(report.class_name)
-
-        report.result = jobs.filter(
-            status__in=JobStatusChoices.TERMINAL_STATE_CHOICES
-        ).first()
-
-        return render(request, 'extras/report.html', {
-            'job_count': jobs.count(),
-            'module': module,
-            'report': report,
-            'form': ReportForm(scheduling_enabled=report.scheduling_enabled),
-        })
-
-    def post(self, request, module, name):
-        if not request.user.has_perm('extras.run_report'):
-            return HttpResponseForbidden()
-
-        module = get_report_module(module, request)
-        report = module.reports[name]()
-        jobs = module.get_jobs(report.class_name)
-        form = ReportForm(request.POST, scheduling_enabled=report.scheduling_enabled)
-
-        if form.is_valid():
-
-            # Allow execution only if RQ worker process is running
-            if not get_workers_for_queue('default'):
-                messages.error(request, "Unable to run report: RQ worker process not running.")
-                return render(request, 'extras/report.html', {
-                    'job_count': jobs.count(),
-                    'report': report,
-                })
-
-            # Run the Report. A new Job is created.
-            job = Job.enqueue(
-                run_report,
-                instance=module,
-                name=report.class_name,
-                user=request.user,
-                schedule_at=form.cleaned_data.get('schedule_at'),
-                interval=form.cleaned_data.get('interval'),
-                job_timeout=report.job_timeout
-            )
-
-            return redirect('extras:report_result', job_pk=job.pk)
-
-        return render(request, 'extras/report.html', {
-            'job_count': jobs.count(),
-            'module': module,
-            'report': report,
-            'form': form,
-        })
-
-
-class ReportSourceView(ContentTypePermissionRequiredMixin, View):
-
-    def get_required_permission(self):
-        return 'extras.view_report'
-
-    def get(self, request, module, name):
-        module = get_report_module(module, request)
-        report = module.reports[name]()
-        jobs = module.get_jobs(report.class_name)
-
-        return render(request, 'extras/report/source.html', {
-            'job_count': jobs.count(),
-            'module': module,
-            'report': report,
-            'tab': 'source',
-        })
-
-
-class ReportJobsView(ContentTypePermissionRequiredMixin, View):
-
-    def get_required_permission(self):
-        return 'extras.view_report'
-
-    def get(self, request, module, name):
-        module = get_report_module(module, request)
-        report = module.reports[name]()
-        jobs = module.get_jobs(report.class_name)
-
-        jobs_table = JobTable(
-            data=jobs,
-            orderable=False,
-            user=request.user
-        )
-        jobs_table.configure(request)
-
-        return render(request, 'extras/report/jobs.html', {
-            'job_count': jobs.count(),
-            'module': module,
-            'report': report,
-            'table': jobs_table,
-            'tab': 'jobs',
-        })
-
-
-class ReportResultView(ContentTypePermissionRequiredMixin, View):
-    """
-    Display a Job pertaining to the execution of a Report.
-    """
-    def get_required_permission(self):
-        return 'extras.view_report'
-
-    def get(self, request, job_pk):
-        object_type = ContentType.objects.get_by_natural_key(app_label='extras', model='reportmodule')
-        job = get_object_or_404(Job.objects.all(), pk=job_pk, object_type=object_type)
-
-        module = job.object
-        report = module.reports[job.name]
-
-        # If this is an HTMX request, return only the result HTML
-        if is_htmx(request):
-            response = render(request, 'extras/htmx/report_result.html', {
-                'report': report,
-                'job': job,
-            })
-            if job.completed or not job.started:
-                response.status_code = 286
-            return response
-
-        return render(request, 'extras/report_result.html', {
-            'report': report,
-            'job': job,
-        })
-
-
-#
->>>>>>> 39a83079
 # Scripts
 #
 
@@ -1227,11 +1042,9 @@
         return 'extras.view_script'
 
     def get(self, request):
-<<<<<<< HEAD
-        script_modules = ScriptModule.objects.restrict(request.user).prefetch_related('jobs')
-=======
-        script_modules = ScriptModule.objects.restrict(request.user).prefetch_related('data_source', 'data_file')
->>>>>>> 39a83079
+        script_modules = ScriptModule.objects.restrict(request.user).prefetch_related(
+            'data_source', 'data_file', 'jobs'
+        )
 
         return render(request, 'extras/script_list.html', {
             'model': ScriptModule,
