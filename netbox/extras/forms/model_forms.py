import json

from django import forms
from django.contrib.contenttypes.models import ContentType
from django.utils.translation import gettext as _

from dcim.models import DeviceRole, DeviceType, Location, Platform, Region, Site, SiteGroup
from extras.choices import *
from extras.forms.mixins import SyncedDataMixin
from extras.models import *
from extras.utils import FeatureQuery
from netbox.forms import NetBoxModelForm
from tenancy.models import Tenant, TenantGroup
from utilities.forms import (
    add_blank_choice, BootstrapMixin, CommentField, ContentTypeChoiceField, ContentTypeMultipleChoiceField,
    DynamicModelMultipleChoiceField, JSONField, SlugField,
)
from virtualization.models import Cluster, ClusterGroup, ClusterType

__all__ = (
    'ConfigContextForm',
    'ConfigTemplateForm',
    'CustomFieldForm',
    'CustomLinkForm',
    'ExportTemplateForm',
    'ImageAttachmentForm',
    'JournalEntryForm',
    'SavedFilterForm',
    'TagForm',
    'WebhookForm',
)


class CustomFieldForm(BootstrapMixin, forms.ModelForm):
    content_types = ContentTypeMultipleChoiceField(
        queryset=ContentType.objects.all(),
        limit_choices_to=FeatureQuery('custom_fields'),
    )
    object_type = ContentTypeChoiceField(
        queryset=ContentType.objects.all(),
        # TODO: Come up with a canonical way to register suitable models
        limit_choices_to=FeatureQuery('webhooks'),
        required=False,
        help_text=_("Type of the related object (for object/multi-object fields only)")
    )

    fieldsets = (
        ('Custom Field', (
            'content_types', 'name', 'label', 'group_name', 'type', 'object_type', 'required', 'description',
        )),
        ('Behavior', ('search_weight', 'filter_logic', 'ui_visibility', 'weight', 'is_cloneable')),
        ('Values', ('default', 'choices')),
        ('Validation', ('validation_minimum', 'validation_maximum', 'validation_regex')),
    )

    class Meta:
        model = CustomField
        fields = '__all__'
        help_texts = {
            'type': _(
                "The type of data stored in this field. For object/multi-object fields, select the related object "
                "type below."
            )
        }


class CustomLinkForm(BootstrapMixin, forms.ModelForm):
    content_types = ContentTypeMultipleChoiceField(
        queryset=ContentType.objects.all(),
        limit_choices_to=FeatureQuery('custom_links')
    )

    fieldsets = (
        ('Custom Link', ('name', 'content_types', 'weight', 'group_name', 'button_class', 'enabled', 'new_window')),
        ('Templates', ('link_text', 'link_url')),
    )

    class Meta:
        model = CustomLink
        fields = '__all__'
        widgets = {
            'link_text': forms.Textarea(attrs={'class': 'font-monospace'}),
            'link_url': forms.Textarea(attrs={'class': 'font-monospace'}),
        }
        help_texts = {
            'link_text': _(
                "Jinja2 template code for the link text. Reference the object as <code>{{ object }}</code>. Links "
                "which render as empty text will not be displayed."
            ),
            'link_url': _("Jinja2 template code for the link URL. Reference the object as <code>{{ object }}</code>."),
        }


class ExportTemplateForm(BootstrapMixin, SyncedDataMixin, forms.ModelForm):
    content_types = ContentTypeMultipleChoiceField(
        queryset=ContentType.objects.all(),
        limit_choices_to=FeatureQuery('export_templates')
    )
    template_code = forms.CharField(
        required=False,
        widget=forms.Textarea(attrs={'class': 'font-monospace'})
    )

    fieldsets = (
        ('Export Template', ('name', 'content_types', 'description', 'template_code')),
        ('Data Source', ('data_source', 'data_file')),
        ('Rendering', ('mime_type', 'file_extension', 'as_attachment')),
    )

    class Meta:
        model = ExportTemplate
        fields = '__all__'

    def __init__(self, *args, **kwargs):
        super().__init__(*args, **kwargs)

        # Disable data field when a DataFile has been set
        if self.instance.data_file:
            self.fields['template_code'].widget.attrs['readonly'] = True
            self.fields['template_code'].help_text = _(
                'Template content is populated from the remote source selected below.'
            )

    def clean(self):
        super().clean()

        if not self.cleaned_data.get('template_code') and not self.cleaned_data.get('data_file'):
            raise forms.ValidationError("Must specify either local content or a data file")

        return self.cleaned_data


class SavedFilterForm(BootstrapMixin, forms.ModelForm):
    slug = SlugField()
    content_types = ContentTypeMultipleChoiceField(
        queryset=ContentType.objects.all()
    )
    parameters = JSONField()

    fieldsets = (
        ('Saved Filter', ('name', 'slug', 'content_types', 'description', 'weight', 'enabled', 'shared')),
        ('Parameters', ('parameters',)),
    )

    class Meta:
        model = SavedFilter
        exclude = ('user',)

    def __init__(self, *args, initial=None, **kwargs):

        # Convert any parameters delivered via initial data to JSON data
        if initial and 'parameters' in initial:
            if type(initial['parameters']) is str:
                initial['parameters'] = json.loads(initial['parameters'])

        super().__init__(*args, initial=initial, **kwargs)


class WebhookForm(BootstrapMixin, forms.ModelForm):
    content_types = ContentTypeMultipleChoiceField(
        queryset=ContentType.objects.all(),
        limit_choices_to=FeatureQuery('webhooks')
    )

    fieldsets = (
        ('Webhook', ('name', 'content_types', 'enabled')),
        ('Events', ('type_create', 'type_update', 'type_delete', 'type_job_start', 'type_job_end')),
        ('HTTP Request', (
            'payload_url', 'http_method', 'http_content_type', 'additional_headers', 'body_template', 'secret',
        )),
        ('Conditions', ('conditions',)),
        ('SSL', ('ssl_verification', 'ca_file_path')),
    )

    class Meta:
        model = Webhook
        fields = '__all__'
        labels = {
            'type_create': 'Creations',
            'type_update': 'Updates',
            'type_delete': 'Deletions',
            'type_job_start': 'Job executions',
            'type_job_end': 'Job terminations',
        }
        widgets = {
            'additional_headers': forms.Textarea(attrs={'class': 'font-monospace'}),
            'body_template': forms.Textarea(attrs={'class': 'font-monospace'}),
            'conditions': forms.Textarea(attrs={'class': 'font-monospace'}),
        }


class TagForm(BootstrapMixin, forms.ModelForm):
    slug = SlugField()

    fieldsets = (
        ('Tag', ('name', 'slug', 'color', 'description')),
    )

    class Meta:
        model = Tag
        fields = [
            'name', 'slug', 'color', 'description'
        ]


class ConfigContextForm(BootstrapMixin, SyncedDataMixin, forms.ModelForm):
    regions = DynamicModelMultipleChoiceField(
        queryset=Region.objects.all(),
        required=False
    )
    site_groups = DynamicModelMultipleChoiceField(
        queryset=SiteGroup.objects.all(),
        required=False
    )
    sites = DynamicModelMultipleChoiceField(
        queryset=Site.objects.all(),
        required=False
    )
    locations = DynamicModelMultipleChoiceField(
        queryset=Location.objects.all(),
        required=False
    )
    device_types = DynamicModelMultipleChoiceField(
        queryset=DeviceType.objects.all(),
        required=False
    )
    roles = DynamicModelMultipleChoiceField(
        queryset=DeviceRole.objects.all(),
        required=False
    )
    platforms = DynamicModelMultipleChoiceField(
        queryset=Platform.objects.all(),
        required=False
    )
    cluster_types = DynamicModelMultipleChoiceField(
        queryset=ClusterType.objects.all(),
        required=False
    )
    cluster_groups = DynamicModelMultipleChoiceField(
        queryset=ClusterGroup.objects.all(),
        required=False
    )
    clusters = DynamicModelMultipleChoiceField(
        queryset=Cluster.objects.all(),
        required=False
    )
    tenant_groups = DynamicModelMultipleChoiceField(
        queryset=TenantGroup.objects.all(),
        required=False
    )
    tenants = DynamicModelMultipleChoiceField(
        queryset=Tenant.objects.all(),
        required=False
    )
    tags = DynamicModelMultipleChoiceField(
        queryset=Tag.objects.all(),
        required=False
    )
    data = JSONField(
        required=False
    )

    fieldsets = (
        ('Config Context', ('name', 'weight', 'description', 'data', 'is_active')),
        ('Data Source', ('data_source', 'data_file')),
        ('Assignment', (
            'regions', 'site_groups', 'sites', 'locations', 'device_types', 'roles', 'platforms', 'cluster_types',
            'cluster_groups', 'clusters', 'tenant_groups', 'tenants', 'tags',
        )),
    )

    class Meta:
        model = ConfigContext
        fields = (
            'name', 'weight', 'description', 'data', 'is_active', 'regions', 'site_groups', 'sites', 'locations',
            'roles', 'device_types', 'platforms', 'cluster_types', 'cluster_groups', 'clusters', 'tenant_groups',
            'tenants', 'tags', 'data_source', 'data_file',
        )

<<<<<<< HEAD
    def __init__(self, *args, **kwargs):
        super().__init__(*args, **kwargs)

        # Disable data field when a DataFile has been set
        if self.instance.data_file:
            self.fields['data'].widget.attrs['readonly'] = True
            self.fields['data'].help_text = _('Data is populated from the remote source selected below.')

    def clean(self):
        super().clean()

        if not self.cleaned_data.get('data') and not self.cleaned_data.get('data_file'):
            raise forms.ValidationError("Must specify either local data or a data file")

        return self.cleaned_data


class ConfigTemplateForm(BootstrapMixin, SyncedDataMixin, forms.ModelForm):
    tags = DynamicModelMultipleChoiceField(
        queryset=Tag.objects.all(),
        required=False
    )
    template_code = forms.CharField(
        required=False,
        widget=forms.Textarea(attrs={'class': 'font-monospace'})
    )

    fieldsets = (
        ('Config Template', ('name', 'description', 'environment_params', 'tags')),
        ('Content', ('template_code',)),
        ('Data Source', ('data_source', 'data_file')),
    )

    class Meta:
        model = ConfigTemplate
        fields = '__all__'
        widgets = {
            'environment_params': forms.Textarea(attrs={'rows': 5})
        }

    def __init__(self, *args, **kwargs):
        super().__init__(*args, **kwargs)

        # Disable content field when a DataFile has been set
        if self.instance.data_file:
            self.fields['template_code'].widget.attrs['readonly'] = True
            self.fields['template_code'].help_text = _(
                'Template content is populated from the remote source selected below.'
            )

    def clean(self):
        super().clean()

        if not self.cleaned_data.get('template_code') and not self.cleaned_data.get('data_file'):
            raise forms.ValidationError("Must specify either local content or a data file")

        return self.cleaned_data
=======
    def __init__(self, *args, initial=None, **kwargs):

        # Convert data delivered via initial data to JSON data
        if initial and 'data' in initial:
            if type(initial['data']) is str:
                initial['data'] = json.loads(initial['data'])

        super().__init__(*args, initial=initial, **kwargs)
>>>>>>> 0330c652


class ImageAttachmentForm(BootstrapMixin, forms.ModelForm):

    class Meta:
        model = ImageAttachment
        fields = [
            'name', 'image',
        ]


class JournalEntryForm(NetBoxModelForm):
    kind = forms.ChoiceField(
        choices=add_blank_choice(JournalEntryKindChoices),
        required=False
    )
    comments = CommentField()

    class Meta:
        model = JournalEntry
        fields = ['assigned_object_type', 'assigned_object_id', 'kind', 'tags', 'comments']
        widgets = {
            'assigned_object_type': forms.HiddenInput,
            'assigned_object_id': forms.HiddenInput,
        }<|MERGE_RESOLUTION|>--- conflicted
+++ resolved
@@ -277,9 +277,14 @@
             'tenants', 'tags', 'data_source', 'data_file',
         )
 
-<<<<<<< HEAD
-    def __init__(self, *args, **kwargs):
-        super().__init__(*args, **kwargs)
+    def __init__(self, *args, initial=None, **kwargs):
+
+        # Convert data delivered via initial data to JSON data
+        if initial and 'data' in initial:
+            if type(initial['data']) is str:
+                initial['data'] = json.loads(initial['data'])
+
+        super().__init__(*args, initial=initial, **kwargs)
 
         # Disable data field when a DataFile has been set
         if self.instance.data_file:
@@ -335,16 +340,6 @@
             raise forms.ValidationError("Must specify either local content or a data file")
 
         return self.cleaned_data
-=======
-    def __init__(self, *args, initial=None, **kwargs):
-
-        # Convert data delivered via initial data to JSON data
-        if initial and 'data' in initial:
-            if type(initial['data']) is str:
-                initial['data'] = json.loads(initial['data'])
-
-        super().__init__(*args, initial=initial, **kwargs)
->>>>>>> 0330c652
 
 
 class ImageAttachmentForm(BootstrapMixin, forms.ModelForm):
