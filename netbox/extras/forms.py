--- conflicted
+++ resolved
@@ -178,8 +178,6 @@
 
 class TagFilterForm(BootstrapMixin, forms.Form):
     model = Tag
-<<<<<<< HEAD
-=======
     q = forms.CharField(
         required=False,
         label=_('Search')
@@ -189,7 +187,6 @@
         required=False,
         label=_('Tagged object type')
     )
->>>>>>> 9046f59b
 
 
 class TagBulkEditForm(BootstrapMixin, BulkEditForm):
