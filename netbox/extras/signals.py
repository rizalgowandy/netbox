--- conflicted
+++ resolved
@@ -68,25 +68,7 @@
     else:
         return
 
-<<<<<<< HEAD
     # Record an ObjectChange if applicable
-    if hasattr(instance, 'to_objectchange'):
-        if m2m_changed:
-            ObjectChange.objects.filter(
-                changed_object_type=ContentType.objects.get_for_model(instance),
-                changed_object_id=instance.pk,
-                request_id=request.id
-            ).update(
-                postchange_data=instance.to_objectchange(action).postchange_data
-            )
-        else:
-            objectchange = instance.to_objectchange(action)
-            if objectchange and objectchange.has_changes:
-                objectchange.user = request.user
-                objectchange.request_id = request.id
-                objectchange.save()
-=======
-    # Record an ObjectChange
     if m2m_changed:
         ObjectChange.objects.filter(
             changed_object_type=ContentType.objects.get_for_model(instance),
@@ -97,10 +79,10 @@
         )
     else:
         objectchange = instance.to_objectchange(action)
-        objectchange.user = request.user
-        objectchange.request_id = request.id
-        objectchange.save()
->>>>>>> 46b933a5
+        if objectchange and objectchange.has_changes:
+            objectchange.user = request.user
+            objectchange.request_id = request.id
+            objectchange.save()
 
     # If this is an M2M change, update the previously queued webhook (from post_save)
     queue = events_queue.get()
